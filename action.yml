name: "Conversation Rewards"
description: "Compute rewards for contributors' discussion on issues that are closed as complete."
inputs:
  issueUrl:
    description: "The URL the the issue needing to be parsed"
    required: true
  evmNetworkId:
    description: "The EVM network ID to use"
    required: true
  evmPrivateEncrypted:
    description: "The encrypted EVM private key"
    required: true
outputs:
  result:
    description: "The result containing all the rewards of the users"
    value: ${{ steps.main.outputs.result }}
runs:
  using: "composite"
  steps:
    - run: |
        yarn --cwd ${{ github.action_path }} --production=true
<<<<<<< HEAD
        yarn --cwd ${{ github.action_path }} start --issue "${{ inputs.issueUrl }}" --evmNetworkId "${{ inputs.evmNetworkId }}" --evmPrivateEncrypted "${{ inputs.evmPrivateEncrypted }}" --file "${{ github.action_path }}/results.json"
=======
        yarn --cwd ${{ github.action_path }} start --issue "${{ inputs.issueUrl }}" --file "${{ github.action_path }}/results.json"
>>>>>>> 925243f8
        output=$(cat ${{ github.action_path }}/results.json | tr -s ' ' | tr -d '\n')
        echo "Output of calculations:"
        echo "$output"
        echo "Pushing results to REWARDS output"
        echo "REWARDS=$output" >> $GITHUB_OUTPUT
      id: main
      shell: bash<|MERGE_RESOLUTION|>--- conflicted
+++ resolved
@@ -19,11 +19,7 @@
   steps:
     - run: |
         yarn --cwd ${{ github.action_path }} --production=true
-<<<<<<< HEAD
-        yarn --cwd ${{ github.action_path }} start --issue "${{ inputs.issueUrl }}" --evmNetworkId "${{ inputs.evmNetworkId }}" --evmPrivateEncrypted "${{ inputs.evmPrivateEncrypted }}" --file "${{ github.action_path }}/results.json"
-=======
         yarn --cwd ${{ github.action_path }} start --issue "${{ inputs.issueUrl }}" --file "${{ github.action_path }}/results.json"
->>>>>>> 925243f8
         output=$(cat ${{ github.action_path }}/results.json | tr -s ' ' | tr -d '\n')
         echo "Output of calculations:"
         echo "$output"
