import { Static, Type } from "@sinclair/typebox";

<<<<<<< HEAD
export const dataCollectionConfigurationType = Type.Object(
  {
    /**
     * The maximum amount of retries on failure.
     */
    maxAttempts: Type.Number({ default: 10, minimum: 1 }),
    /**
     * The delay between each retry, in milliseconds.
     */
    delayMs: Type.Number({ default: 10000, minimum: 100 }),
  },
  { default: {} }
);
=======
export const dataCollectionConfigurationType = Type.Object({
  /**
   * The maximum amount of retries on failure.
   */
  maxAttempts: Type.Number({ default: 10, minimum: 1 }),
  /**
   * The delay between each retry, in milliseconds.
   */
  delayMs: Type.Number({ default: 1000, minimum: 100 }),
});
>>>>>>> 80609d2a

export type DataCollectionConfiguration = Static<typeof dataCollectionConfigurationType>;<|MERGE_RESOLUTION|>--- conflicted
+++ resolved
@@ -1,20 +1,5 @@
 import { Static, Type } from "@sinclair/typebox";
 
-<<<<<<< HEAD
-export const dataCollectionConfigurationType = Type.Object(
-  {
-    /**
-     * The maximum amount of retries on failure.
-     */
-    maxAttempts: Type.Number({ default: 10, minimum: 1 }),
-    /**
-     * The delay between each retry, in milliseconds.
-     */
-    delayMs: Type.Number({ default: 10000, minimum: 100 }),
-  },
-  { default: {} }
-);
-=======
 export const dataCollectionConfigurationType = Type.Object({
   /**
    * The maximum amount of retries on failure.
@@ -25,6 +10,5 @@
    */
   delayMs: Type.Number({ default: 1000, minimum: 100 }),
 });
->>>>>>> 80609d2a
 
 export type DataCollectionConfiguration = Static<typeof dataCollectionConfigurationType>;