--- conflicted
+++ resolved
@@ -7,7 +7,6 @@
   )
 );
 
-<<<<<<< HEAD
 const symbolsType = Type.Record(Type.String(), Type.Number(), { minProperties: 1 });
 
 export const formattingEvaluatorConfigurationType = Type.Object(
@@ -17,7 +16,7 @@
      */
     multipliers: Type.Array(
       Type.Object({
-        select: Type.Array(type),
+        select: Type.Array(commentType),
         formattingMultiplier: Type.Number(),
         symbols: symbolsType,
         /**
@@ -103,97 +102,5 @@
   },
   { default: {} }
 );
-=======
-export const formattingEvaluatorConfigurationType = Type.Object({
-  /**
-   * Multipliers applied to different parts of the comment body content
-   */
-  multipliers: Type.Array(
-    Type.Object({
-      select: Type.Array(commentType),
-      formattingMultiplier: Type.Number(),
-      wordValue: Type.Number(),
-    }),
-    {
-      default: [
-        {
-          select: ["ISSUE_SPECIFICATION"],
-          formattingMultiplier: 1,
-          wordValue: 0.1,
-        },
-        {
-          select: ["ISSUE_AUTHOR"],
-          formattingMultiplier: 1,
-          wordValue: 0.2,
-        },
-        {
-          select: ["ISSUE_ASSIGNEE"],
-          formattingMultiplier: 0,
-          wordValue: 0,
-        },
-        {
-          select: ["ISSUE_COLLABORATOR"],
-          formattingMultiplier: 1,
-          wordValue: 0.1,
-        },
-        {
-          select: ["ISSUE_CONTRIBUTOR"],
-          formattingMultiplier: 0.25,
-          wordValue: 0.1,
-        },
-        {
-          select: ["PULL_SPECIFICATION"],
-          formattingMultiplier: 0,
-          wordValue: 0,
-        },
-        {
-          select: ["PULL_AUTHOR"],
-          formattingMultiplier: 2,
-          wordValue: 0.2,
-        },
-        {
-          select: ["PULL_ASSIGNEE"],
-          formattingMultiplier: 1,
-          wordValue: 0.1,
-        },
-        {
-          select: ["PULL_COLLABORATOR"],
-          formattingMultiplier: 1,
-          wordValue: 0.1,
-        },
-        {
-          select: ["PULL_CONTRIBUTOR"],
-          formattingMultiplier: 0.25,
-          wordValue: 0.1,
-        },
-      ],
-    }
-  ),
-  /**
-   * Attributed score per HTML entity
-   */
-  scores: Type.Record(Type.String(), Type.Number(), {
-    default: {
-      br: 0,
-      code: 1,
-      p: 1,
-      em: 0,
-      img: 0,
-      strong: 0,
-      blockquote: 0,
-      h1: 1,
-      h2: 1,
-      h3: 1,
-      h4: 1,
-      h5: 1,
-      h6: 1,
-      a: 1,
-      li: 1,
-      td: 1,
-      hr: 0,
-    },
-  }),
-});
->>>>>>> 0917a071
 
 export type FormattingEvaluatorConfiguration = Static<typeof formattingEvaluatorConfigurationType>;