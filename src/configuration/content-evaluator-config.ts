--- conflicted
+++ resolved
@@ -1,56 +1,40 @@
 import { Static, Type } from "@sinclair/typebox";
-import { CommentType } from "./comment-types";
+import { commentType } from "./formatting-evaluator-config";
 
-const commentType = Type.Union([
-  ...Object.keys(CommentType).map((key) => Type.Literal(key as keyof typeof CommentType)),
-]);
-
-<<<<<<< HEAD
 export const contentEvaluatorConfigurationType = Type.Object({
-  /**
-   * Enables or disables this module
-   */
-  enabled: Type.Boolean({ default: true }),
   /**
    * Multipliers applied to different types of comments
    */
   multipliers: Type.Array(
     Type.Object({
-      targets: Type.Array(commentType),
+      select: Type.Array(commentType),
       relevance: Type.Optional(Type.Number()),
     }),
     {
       default: [
         {
-          targets: ["ISSUE", "ISSUER", "SPECIFICATION"],
+          select: ["ISSUE_SPECIFICATION"],
           relevance: 1,
         },
         {
-          targets: ["REVIEW", "ISSUER", "TASK"],
+          select: ["PULL_AUTHOR"],
           relevance: 1,
         },
         {
-          targets: ["REVIEW", "ISSUER", "COMMENTED"],
+          select: ["PULL_ASSIGNEE"],
           relevance: 1,
         },
         {
-          targets: ["REVIEW", "ASSIGNEE", "COMMENTED"],
+          select: ["PULL_COLLABORATOR"],
           relevance: 1,
         },
         {
-          targets: ["REVIEW", "COLLABORATOR", "COMMENTED"],
-          relevance: 1,
-        },
-        {
-          targets: ["REVIEW", "CONTRIBUTOR", "COMMENTED"],
+          select: ["PULL_CONTRIBUTOR"],
           relevance: 1,
         },
       ],
     }
   ),
 });
-=======
-export const contentEvaluatorConfigurationType = Type.Object({});
->>>>>>> 80609d2a
 
 export type ContentEvaluatorConfiguration = Static<typeof contentEvaluatorConfigurationType>;