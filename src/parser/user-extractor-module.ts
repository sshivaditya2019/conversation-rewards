import { Value } from "@sinclair/typebox/value";
import Decimal from "decimal.js";
import configuration from "../configuration/config-reader";
import { UserExtractorConfiguration, userExtractorConfigurationType } from "../configuration/user-extractor-config";
import { GitHubIssue } from "../github-types";
import { getSortedPrices } from "../helpers/label-price-extractor.ts";
import { IssueActivity } from "../issue-activity";
import { Module, Result } from "./processor";

/**
 * Creates entries for each user with its associated comments.
 */
export class UserExtractorModule implements Module {
  private readonly _configuration: UserExtractorConfiguration = configuration.incentives.userExtractor;

  get enabled(): boolean {
    if (!Value.Check(userExtractorConfigurationType, this._configuration)) {
      console.warn("Invalid configuration detected for UserExtractorModule, disabling.");
      return false;
    }
    return true;
  }

  /**
   * Checks if the comment is made by a human user, and not empty.
   */
  _checkEntryValidity(comment: (typeof IssueActivity.prototype.allComments)[0]) {
    return comment.body && comment.user?.type === "User";
  }

  /**
   * Gets the price from the labels, except if the configuration disables the redeem
   */
  _extractTaskPrice(issue: GitHubIssue) {
    if (this._configuration.redeemTask === false) {
      return 0;
    }
    const sortedPriceLabels = getSortedPrices(issue.labels);
    if (!sortedPriceLabels.length) {
      console.warn("There are no price labels in this repository.");
      return 0;
    }
    return sortedPriceLabels[0];
  }

<<<<<<< HEAD
  _getAssigneeCount(issue: GitHubIssue) {
    return 1 / (issue.assignees?.length || 1);
=======
  _getTaskMultiplier(issue: GitHubIssue) {
    return new Decimal(1).div(issue.assignees?.length || 1);
>>>>>>> 28a6e405
  }

  async transform(data: Readonly<IssueActivity>, result: Result): Promise<Result> {
    // First, try to add all assignees as they didn't necessarily add a comment but should receive a reward
    data.self?.assignees?.forEach((assignee) => {
      const task = data.self
        ? {
<<<<<<< HEAD
            reward: this._extractTaskPrice(data.self) * this._getAssigneeCount(data.self),
            multiplier: this._getAssigneeCount(data.self),
=======
            reward: new Decimal(this._extractTaskPrice(data.self)).mul(this._getTaskMultiplier(data.self)).toNumber(),
            multiplier: this._getTaskMultiplier(data.self).toNumber(),
>>>>>>> 28a6e405
          }
        : undefined;
      result[assignee.login] = {
        ...result[assignee.login],
        userId: assignee.id,
        total: 0,
        task,
      };
    });
    for (const comment of data.allComments) {
      if (comment.user && comment.body && this._checkEntryValidity(comment)) {
        result[comment.user.login] = {
          ...result[comment.user.login],
          total: 0,
          userId: comment.user.id,
        };
      }
    }
    return result;
  }
}<|MERGE_RESOLUTION|>--- conflicted
+++ resolved
@@ -43,13 +43,8 @@
     return sortedPriceLabels[0];
   }
 
-<<<<<<< HEAD
-  _getAssigneeCount(issue: GitHubIssue) {
-    return 1 / (issue.assignees?.length || 1);
-=======
   _getTaskMultiplier(issue: GitHubIssue) {
     return new Decimal(1).div(issue.assignees?.length || 1);
->>>>>>> 28a6e405
   }
 
   async transform(data: Readonly<IssueActivity>, result: Result): Promise<Result> {
@@ -57,13 +52,8 @@
     data.self?.assignees?.forEach((assignee) => {
       const task = data.self
         ? {
-<<<<<<< HEAD
-            reward: this._extractTaskPrice(data.self) * this._getAssigneeCount(data.self),
-            multiplier: this._getAssigneeCount(data.self),
-=======
             reward: new Decimal(this._extractTaskPrice(data.self)).mul(this._getTaskMultiplier(data.self)).toNumber(),
             multiplier: this._getTaskMultiplier(data.self).toNumber(),
->>>>>>> 28a6e405
           }
         : undefined;
       result[assignee.login] = {
