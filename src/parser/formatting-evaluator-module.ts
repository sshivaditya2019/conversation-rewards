--- conflicted
+++ resolved
@@ -124,19 +124,12 @@
 
     for (const element of elements) {
       const tagName = element.tagName.toLowerCase();
-<<<<<<< HEAD
       const wordCount = this._countWords(this._multipliers[commentType].symbols, element.textContent || "");
-      let score = 1;
+      let score = 0;
       if (this._multipliers[commentType]?.scores[tagName] !== undefined) {
         score = this._multipliers[commentType].scores[tagName];
       } else {
         logger.error(`Could not find multiplier for comment [${commentType}], <${tagName}>`);
-=======
-      const wordCount = this._countWords(element.textContent || "");
-      let score = 0;
-      if (this._configuration?.scores?.[tagName] !== undefined) {
-        score = this._configuration.scores[tagName];
->>>>>>> 0917a071
       }
       tagWordCount[tagName] = {
         symbols: wordCount,
