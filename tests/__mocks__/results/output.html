<<<<<<< HEAD
<details>       <summary>         <b>           <h3>             <a href="https://pay.ubq.fi?claim=W3sidHlwZSI6ImVyYzIwLXBlcm1pdCIsInBlcm1pdCI6eyJwZXJtaXR0ZWQiOnsidG9rZW4iOiIweGU5MUQxNTNFMGI0MTUxOEEyQ2U4RGQzRDc5NDRGYTg2MzQ2M2E5N2QiLCJhbW91bnQiOiI1MTkxNDAwMDAwMDAwMDAwMDAwMCJ9LCJub25jZSI6IjU2NTUzNDk0NDU0MDk3MDE4NzcyMjE2NjE5NTI3NTk5MjE1NzUwNDQ1NjI4MjY2Njk2MjA3MzcxNjE1Mzc1NTEzMjM5NjM2MDMyMDE4IiwiZGVhZGxpbmUiOiI1Nzg5NjA0NDYxODY1ODA5NzcxMTc4NTQ5MjUwNDM0Mzk1MzkyNjYzNDk5MjMzMjgyMDI4MjAxOTcyODc5MjAwMzk1NjU2NDgxOTk2NyJ9LCJ0cmFuc2ZlckRldGFpbHMiOnsidG8iOiIweDREMDcwNGY0MDBENTdCYTkzZUVhODg3NjVDM0ZjREJEODI2ZENGYzQiLCJyZXF1ZXN0ZWRBbW91bnQiOiI1MTkxNDAwMDAwMDAwMDAwMDAwMCJ9LCJvd25lciI6IjB4ZDk1MzBGM2ZiQkVhMTFiZUQwMURDMDlFNzkzMThmMmYyMDIyMzcxNiIsInNpZ25hdHVyZSI6IjB4MWRjOWFhMzdhNDJhMGY2Mjg2ZWIwMDM5YTAyNDZiZGY0YWQ1MDQ2ZDQ2YmYxOTMzMmUzMDUzY2QyYzc4YWUxZjUyOTZjNzRmNGM4YmRjODQ3MWVlZWMxODkyOTgwMWVlMzNmY2Q1NWVjNDRhZTc5ZTdlNDVlMTllODI0OGI3NmUxYyIsIm5ldHdvcmtJZCI6MTAwfV0=" target="_blank" rel="noopener">               [ 51.914 WXDAI ]             </a>           </h3>           <h6>             @gitcoindev           </h6>         </b>       </summary>       <h6>Contributions Overview</h6>       <table>         <thead>           <tr>             <th>View</th>             <th>Contribution</th>             <th>Count</th>             <th>Reward</th>           </tr>         </thead>         <tbody>                      <tr>             <td>Issue</td>             <td>Task</td>             <td>1</td>             <td>37.5</td>           </tr>           <tr>             <td>Issue</td>             <td>Comment</td>             <td>1</td>             <td>3.184</td>           </tr>           <tr>             <td>Review</td>             <td>Comment</td>             <td>3</td>             <td>11.23</td>           </tr>         </tbody>       </table>       <h6>Conversation Incentives</h6>       <table>         <thead>           <tr>             <th>Comment</th>             <th>Formatting</th>             <th>Relevance</th>             <th>Reward</th>           </tr>         </thead>         <tbody>                      <tr>             <td>               <h6>                 <a href="https://github.com/ubiquibot/comment-incentives/issues/22#issuecomment-1949333227" target="_blank" rel="noopener">@molecula451 I tried to override X25519_PRIVATE_KEY but it did n&hellip;</a>               </h6>             </td>             <td>             <details>               <summary>                 3.73               </summary>               <pre>content:&#13;  p:&#13;    regex:&#13;      \b\w+\b:&#13;        wordCount: 49&#13;        wordValue: 0.1&#13;    score: 1&#13;    elementCount: 1&#13;multiplier: 1&#13;result: 3.73&#13;</pre>              </details>             </td>             <td>0.8</td>             <td>3.184</td>           </tr>           <tr>             <td>               <h6>                 <a href="https://github.com/ubiquibot/comment-incentives/pull/25" target="_blank" rel="noopener">The new evmPrivateKeyEncrypted generated for address 0x3a2E44e10&hellip;</a>               </h6>             </td>             <td>             <details>               <summary>                 0               </summary>               <pre>content:&#13;  p:&#13;    regex:&#13;      \b\w+\b:&#13;        wordCount: 18&#13;        wordValue: 0&#13;    score: 1&#13;    elementCount: 2&#13;multiplier: 0&#13;result: 0&#13;</pre>              </details>             </td>             <td>0.8</td>             <td>0.4</td>           </tr>           <tr>             <td>               <h6>                 <a href="https://github.com/ubiquibot/comment-incentives/pull/25#issuecomment-1949044575" target="_blank" rel="noopener">@pavlovcik @molecula451 please check now again, I added to docs.</a>               </h6>             </td>             <td>             <details>               <summary>                 4.83               </summary>               <pre>content:&#13;  p:&#13;    regex:&#13;      \b\w+\b:&#13;        wordCount: 10&#13;        wordValue: 0.2&#13;    score: 1&#13;    elementCount: 1&#13;multiplier: 2&#13;result: 4.83&#13;</pre>              </details>             </td>             <td>1</td>             <td>4.83</td>           </tr>           <tr>             <td>               <h6>                 <a href="https://github.com/ubiquibot/comment-incentives/pull/25#issuecomment-1949046925" target="_blank" rel="noopener">No way, full details are available in plain sight, only for test&hellip;</a>               </h6>             </td>             <td>             <details>               <summary>                 6               </summary>               <pre>content:&#13;  p:&#13;    regex:&#13;      \b\w+\b:&#13;        wordCount: 15&#13;        wordValue: 0.2&#13;    score: 1&#13;    elementCount: 1&#13;multiplier: 2&#13;result: 6&#13;</pre>              </details>             </td>             <td>1</td>             <td>6</td>           </tr>         </tbody>       </table>     </details><details>       <summary>         <b>           <h3>             <a href="https://pay.ubq.fi?claim=W3sidHlwZSI6ImVyYzIwLXBlcm1pdCIsInBlcm1pdCI6eyJwZXJtaXR0ZWQiOnsidG9rZW4iOiIweGU5MUQxNTNFMGI0MTUxOEEyQ2U4RGQzRDc5NDRGYTg2MzQ2M2E5N2QiLCJhbW91bnQiOiI1NDY4MDAwMDAwMDAwMDAwMDAwIn0sIm5vbmNlIjoiMTg0Mjc4OTk1ODM3NTAwODQ0Njg3NTg1NjIxNTU0MzQ5MzU5Nzc1OTU1MDg3MzA3MDMzNTgwODYxNjI3NDIzODg4NzcxNzk5MjA4NTAiLCJkZWFkbGluZSI6IjU3ODk2MDQ0NjE4NjU4MDk3NzExNzg1NDkyNTA0MzQzOTUzOTI2NjM0OTkyMzMyODIwMjgyMDE5NzI4NzkyMDAzOTU2NTY0ODE5OTY3In0sInRyYW5zZmVyRGV0YWlscyI6eyJ0byI6IjB4NEQwNzA0ZjQwMEQ1N0JhOTNlRWE4ODc2NUMzRmNEQkQ4MjZkQ0ZjNCIsInJlcXVlc3RlZEFtb3VudCI6IjU0NjgwMDAwMDAwMDAwMDAwMDAifSwib3duZXIiOiIweGQ5NTMwRjNmYkJFYTExYmVEMDFEQzA5RTc5MzE4ZjJmMjAyMjM3MTYiLCJzaWduYXR1cmUiOiIweGQ5OTc3NWI1MzU5YWY1YjI3ZDcyNTM0OTIwMTc5MWM5ODkzZTRlMGZhZjI2OGQ1YTczNjY0NThiZDJhMDZkZTMwMWE2ZjczMjE4ODQxNWYwYmMwM2M0MTUyOTNhZjA1NGE4NjAyMzRmZmIwMTlkNGQwNDVlMjA5N2E2MTA1YWZkMWIiLCJuZXR3b3JrSWQiOjEwMH1d" target="_blank" rel="noopener">               [ 5.468 WXDAI ]             </a>           </h3>           <h6>             @molecula451           </h6>         </b>       </summary>       <h6>Contributions Overview</h6>       <table>         <thead>           <tr>             <th>View</th>             <th>Contribution</th>             <th>Count</th>             <th>Reward</th>           </tr>         </thead>         <tbody>                      <tr>             <td>Issue</td>             <td>Comment</td>             <td>6</td>             <td>4.648</td>           </tr>           <tr>             <td>Review</td>             <td>Comment</td>             <td>2</td>             <td>0.82</td>           </tr>         </tbody>       </table>       <h6>Conversation Incentives</h6>       <table>         <thead>           <tr>             <th>Comment</th>             <th>Formatting</th>             <th>Relevance</th>             <th>Reward</th>           </tr>         </thead>         <tbody>                      <tr>             <td>               <h6>                 <a href="https://github.com/ubiquibot/comment-incentives/issues/22#issuecomment-1948916343" target="_blank" rel="noopener">pavlovcik i think we need to update a bit the readme ![image_20&hellip;</a>               </h6>             </td>             <td>             <details>               <summary>                 1.25               </summary>               <pre>content:&#13;  p:&#13;    regex:&#13;      \b\w+\b:&#13;        wordCount: 15&#13;        wordValue: 0.1&#13;    score: 1&#13;    elementCount: 3&#13;  img:&#13;    regex:&#13;      \b\w+\b:&#13;        wordCount: 0&#13;        wordValue: 0.1&#13;    score: 1&#13;    elementCount: 1&#13;multiplier: 0.25&#13;result: 1.25&#13;</pre>              </details>             </td>             <td>0.8</td>             <td>1.8</td>           </tr>           <tr>             <td>               <h6>                 <a href="https://github.com/ubiquibot/comment-incentives/issues/22#issuecomment-1948989989" target="_blank" rel="noopener">let us know when done</a>               </h6>             </td>             <td>             <details>               <summary>                 0.35               </summary>               <pre>content:&#13;  p:&#13;    regex:&#13;      \b\w+\b:&#13;        wordCount: 5&#13;        wordValue: 0.1&#13;    score: 1&#13;    elementCount: 1&#13;multiplier: 0.25&#13;result: 0.35&#13;</pre>              </details>             </td>             <td>0.8</td>             <td>0.48</td>           </tr>           <tr>             <td>               <h6>                 <a href="https://github.com/ubiquibot/comment-incentives/issues/22#issuecomment-1949195772" target="_blank" rel="noopener">https://github.com/ubiquibot/comment-incentives/actions/runs/793&hellip;</a>               </h6>             </td>             <td>             <details>               <summary>                 0.49               </summary>               <pre>content:&#13;  p:&#13;    regex:&#13;      \b\w+\b:&#13;        wordCount: 14&#13;        wordValue: 0.1&#13;    score: 1&#13;    elementCount: 1&#13;multiplier: 0.25&#13;result: 0.49&#13;</pre>              </details>             </td>             <td>0.8</td>             <td>0.592</td>           </tr>           <tr>             <td>               <h6>                 <a href="https://github.com/ubiquibot/comment-incentives/issues/22#issuecomment-1949564869" target="_blank" rel="noopener">@pavlovcik permitted with hard debug (tho no funds in the privat&hellip;</a>               </h6>             </td>             <td>             <details>               <summary>                 0.46               </summary>               <pre>content:&#13;  p:&#13;    regex:&#13;      \b\w+\b:&#13;        wordCount: 12&#13;        wordValue: 0.1&#13;    score: 1&#13;    elementCount: 1&#13;multiplier: 0.25&#13;result: 0.46&#13;</pre>              </details>             </td>             <td>0.8</td>             <td>0.568</td>           </tr>           <tr>             <td>               <h6>                 <a href="https://github.com/ubiquibot/comment-incentives/issues/22#issuecomment-1949635137" target="_blank" rel="noopener">pavlovcik i re-generated the X25519 to trigger the permit, what &hellip;</a>               </h6>             </td>             <td>             <details>               <summary>                 0.71               </summary>               <pre>content:&#13;  p:&#13;    regex:&#13;      \b\w+\b:&#13;        wordCount: 31&#13;        wordValue: 0.1&#13;    score: 1&#13;    elementCount: 1&#13;multiplier: 0.25&#13;result: 0.71&#13;</pre>              </details>             </td>             <td>0.8</td>             <td>0.768</td>           </tr>           <tr>             <td>               <h6>                 <a href="https://github.com/ubiquibot/comment-incentives/issues/22#issuecomment-1949639196" target="_blank" rel="noopener">sure thing</a>               </h6>             </td>             <td>             <details>               <summary>                 0.3               </summary>               <pre>content:&#13;  p:&#13;    regex:&#13;      \b\w+\b:&#13;        wordCount: 2&#13;        wordValue: 0.1&#13;    score: 1&#13;    elementCount: 1&#13;multiplier: 0.25&#13;result: 0.3&#13;</pre>              </details>             </td>             <td>0.8</td>             <td>0.44</td>           </tr>           <tr>             <td>               <h6>                 <a href="https://github.com/ubiquibot/comment-incentives/pull/25#issuecomment-1949038563" target="_blank" rel="noopener">indeed</a>               </h6>             </td>             <td>             <details>               <summary>                 0.28               </summary>               <pre>content:&#13;  p:&#13;    regex:&#13;      \b\w+\b:&#13;        wordCount: 1&#13;        wordValue: 0.1&#13;    score: 1&#13;    elementCount: 1&#13;multiplier: 0.25&#13;result: 0.28&#13;</pre>              </details>             </td>             <td>1</td>             <td>0.28</td>           </tr>           <tr>             <td>               <h6>                 <a href="https://github.com/ubiquibot/comment-incentives/pull/25#issuecomment-1949044855" target="_blank" rel="noopener">go to go pavlovick, we'll be using this one for test only or tes&hellip;</a>               </h6>             </td>             <td>             <details>               <summary>                 0.54               </summary>               <pre>content:&#13;  p:&#13;    regex:&#13;      \b\w+\b:&#13;        wordCount: 18&#13;        wordValue: 0.1&#13;    score: 1&#13;    elementCount: 1&#13;multiplier: 0.25&#13;result: 0.54&#13;</pre>              </details>             </td>             <td>1</td>             <td>0.54</td>           </tr>         </tbody>       </table>     </details><details>       <summary>         <b>           <h3>             <a href="https://pay.ubq.fi?claim=W3sidHlwZSI6ImVyYzIwLXBlcm1pdCIsInBlcm1pdCI6eyJwZXJtaXR0ZWQiOnsidG9rZW4iOiIweGU5MUQxNTNFMGI0MTUxOEEyQ2U4RGQzRDc5NDRGYTg2MzQ2M2E5N2QiLCJhbW91bnQiOiI5NzAyODAwMDAwMDAwMDAwMDAwMCJ9LCJub25jZSI6IjMzOTI5NDE3NjI3OTM5NzU1OTMxNzgxMTE1NjU5ODM3OTc0NzU4OTQwMzc0OTU0MDQxMzEyODYzODI3ODA0MTE2ODc3MDgzNTI4ODgiLCJkZWFkbGluZSI6IjU3ODk2MDQ0NjE4NjU4MDk3NzExNzg1NDkyNTA0MzQzOTUzOTI2NjM0OTkyMzMyODIwMjgyMDE5NzI4NzkyMDAzOTU2NTY0ODE5OTY3In0sInRyYW5zZmVyRGV0YWlscyI6eyJ0byI6IjB4NEQwNzA0ZjQwMEQ1N0JhOTNlRWE4ODc2NUMzRmNEQkQ4MjZkQ0ZjNCIsInJlcXVlc3RlZEFtb3VudCI6Ijk3MDI4MDAwMDAwMDAwMDAwMDAwIn0sIm93bmVyIjoiMHhkOTUzMEYzZmJCRWExMWJlRDAxREMwOUU3OTMxOGYyZjIwMjIzNzE2Iiwic2lnbmF0dXJlIjoiMHgwMDgzMjA3MmFlNjg4NWRkN2M2ZjVhNDE3ZDUxYjRhZjNhMGQxZDFiMDI2ZGEyOGFlZDVlMjQ3OGQ2ZGFkNDllM2Y5MmJhOGIxNmRlNTc0Mjk5NzIxNDk2MjQ4YWQyYzZhODE4MDMyNTQzYTI4NDE2NzU0MWRjMTA3YzBhYzBlYzFiIiwibmV0d29ya0lkIjoxMDB9XQ==" target="_blank" rel="noopener">               [ 97.028 WXDAI ]             </a>           </h3>           <h6>             @0x4007           </h6>         </b>       </summary>       <h6>Contributions Overview</h6>       <table>         <thead>           <tr>             <th>View</th>             <th>Contribution</th>             <th>Count</th>             <th>Reward</th>           </tr>         </thead>         <tbody>                      <tr>             <td>Issue</td>             <td>Specification</td>             <td>1</td>             <td>6.49</td>           </tr>           <tr>             <td>Issue</td>             <td>Comment</td>             <td>6</td>             <td>25.448</td>           </tr>           <tr>             <td>Review</td>             <td>Comment</td>             <td>3</td>             <td>65.09</td>           </tr>         </tbody>       </table>       <h6>Conversation Incentives</h6>       <table>         <thead>           <tr>             <th>Comment</th>             <th>Formatting</th>             <th>Relevance</th>             <th>Reward</th>           </tr>         </thead>         <tbody>                      <tr>             <td>               <h6>                 <a href="https://github.com/ubiquibot/comment-incentives/issues/22" target="_blank" rel="noopener">Can somebody work on generating a new &#96;X25519_PRIVATE_KEY&#9&hellip;</a>               </h6>             </td>             <td>             <details>               <summary>                 6.49               </summary>               <pre>content:&#13;  p:&#13;    regex:&#13;      \b\w+\b:&#13;        wordCount: 19&#13;        wordValue: 0.1&#13;      \b\W+\b:&#13;        wordCount: 18&#13;        wordValue: 0.1&#13;    score: 1&#13;    elementCount: 3&#13;  code:&#13;    regex:&#13;      \b\w+\b:&#13;        wordCount: 1&#13;        wordValue: 0.1&#13;      \b\W+\b:&#13;        wordCount: 0&#13;        wordValue: 0.1&#13;    score: 1&#13;    elementCount: 1&#13;multiplier: 1&#13;result: 6.49&#13;</pre>              </details>             </td>             <td>1</td>             <td>6.49</td>           </tr>           <tr>             <td>               <h6>                 <a href="https://github.com/ubiquibot/comment-incentives/issues/22#issuecomment-1948930217" target="_blank" rel="noopener">Link below for conversation context. It was to me. Anyways you n&hellip;</a>               </h6>             </td>             <td>             <details>               <summary>                 3.66               </summary>               <pre>content:&#13;  p:&#13;    regex:&#13;      \b\w+\b:&#13;        wordCount: 21&#13;        wordValue: 0.2&#13;    score: 1&#13;    elementCount: 1&#13;multiplier: 1&#13;result: 3.66&#13;</pre>              </details>             </td>             <td>0.8</td>             <td>3.128</td>           </tr>           <tr>             <td>               <h6>                 <a href="https://github.com/ubiquibot/comment-incentives/issues/22#issuecomment-1949201722" target="_blank" rel="noopener">In the repository secrets I think I need to change the key to ma&hellip;</a>               </h6>             </td>             <td>             <details>               <summary>                 3.11               </summary>               <pre>content:&#13;  p:&#13;    regex:&#13;      \b\w+\b:&#13;        wordCount: 16&#13;        wordValue: 0.2&#13;    score: 1&#13;    elementCount: 1&#13;multiplier: 1&#13;result: 3.11&#13;</pre>              </details>             </td>             <td>0.8</td>             <td>2.688</td>           </tr>           <tr>             <td>               <h6>                 <a href="https://github.com/ubiquibot/comment-incentives/issues/22#issuecomment-1949203681" target="_blank" rel="noopener">I just changed it to &#96;627H-BcWbcp_O3YmQGIA6MqgxVsFuplFCA9DK3&hellip;</a>               </h6>             </td>             <td>             <details>               <summary>                 11.67               </summary>               <pre>content:&#13;  p:&#13;    regex:&#13;      \b\w+\b:&#13;        wordCount: 69&#13;        wordValue: 0.2&#13;    score: 1&#13;    elementCount: 3&#13;  code:&#13;    regex:&#13;      \b\w+\b:&#13;        wordCount: 2&#13;        wordValue: 0.2&#13;    score: 1&#13;    elementCount: 1&#13;multiplier: 1&#13;result: 11.67&#13;</pre>              </details>             </td>             <td>0.8</td>             <td>10.136</td>           </tr>           <tr>             <td>               <h6>                 <a href="https://github.com/ubiquibot/comment-incentives/issues/22#issuecomment-1949633751" target="_blank" rel="noopener">I don't understand what you mean by this</a>               </h6>             </td>             <td>             <details>               <summary>                 2.29               </summary>               <pre>content:&#13;  p:&#13;    regex:&#13;      \b\w+\b:&#13;        wordCount: 9&#13;        wordValue: 0.2&#13;    score: 1&#13;    elementCount: 1&#13;multiplier: 1&#13;result: 2.29&#13;</pre>              </details>             </td>             <td>0.8</td>             <td>2.032</td>           </tr>           <tr>             <td>               <h6>                 <a href="https://github.com/ubiquibot/comment-incentives/issues/22#issuecomment-1949639054" target="_blank" rel="noopener">I'll investigate more on my computer later.</a>               </h6>             </td>             <td>             <details>               <summary>                 2.17               </summary>               <pre>content:&#13;  p:&#13;    regex:&#13;      \b\w+\b:&#13;        wordCount: 8&#13;        wordValue: 0.2&#13;    score: 1&#13;    elementCount: 1&#13;multiplier: 1&#13;result: 2.17&#13;</pre>              </details>             </td>             <td>0.8</td>             <td>1.936</td>           </tr>           <tr>             <td>               <h6>                 <a href="https://github.com/ubiquibot/comment-incentives/issues/22#issuecomment-1949642845" target="_blank" rel="noopener">Will it be an issue if I revert to the commit and secret that I &hellip;</a>               </h6>             </td>             <td>             <details>               <summary>                 6.66               </summary>               <pre>content:&#13;  p:&#13;    regex:&#13;      \b\w+\b:&#13;        wordCount: 51&#13;        wordValue: 0.2&#13;    score: 1&#13;    elementCount: 1&#13;multiplier: 1&#13;result: 6.66&#13;</pre>              </details>             </td>             <td>0.8</td>             <td>5.528</td>           </tr>           <tr>             <td>               <h6>                 <a href="https://github.com/ubiquibot/comment-incentives/pull/25#issuecomment-1949021356" target="_blank" rel="noopener">Need to document a private key too</a>               </h6>             </td>             <td>             <details>               <summary>                 1.52               </summary>               <pre>content:&#13;  p:&#13;    regex:&#13;      \b\w+\b:&#13;        wordCount: 7&#13;        wordValue: 0.1&#13;    score: 1&#13;    elementCount: 1&#13;multiplier: 1&#13;result: 1.52&#13;</pre>              </details>             </td>             <td>1</td>             <td>1.52</td>           </tr>           <tr>             <td>               <h6>                 <a href="https://github.com/ubiquibot/comment-incentives/pull/25#issuecomment-1949196677" target="_blank" rel="noopener">I was editing this right now but was too slow to push.</a>               </h6>             </td>             <td>             <details>               <summary>                 1.83               </summary>               <pre>content:&#13;  p:&#13;    regex:&#13;      \b\w+\b:&#13;        wordCount: 12&#13;        wordValue: 0.1&#13;    score: 1&#13;    elementCount: 1&#13;multiplier: 1&#13;result: 1.83&#13;</pre>              </details>             </td>             <td>1</td>             <td>1.83</td>           </tr>           <tr>             <td>               <h6>                 <a href="https://github.com/ubiquibot/comment-incentives/pull/25#issuecomment-1949196678" target="_blank" rel="noopener">I am quoting some code! &lt;task-lists sortable=""&gt; &lt;tab&hellip;</a>               </h6>             </td>             <td>             <details>               <summary>                 61.74               </summary>               <pre>content:&#13;  p:&#13;    regex:&#13;      \b\w+\b:&#13;        wordCount: 437&#13;        wordValue: 0.1&#13;    score: 1&#13;    elementCount: 38&#13;  code:&#13;    regex:&#13;      \b\w+\b:&#13;        wordCount: 2&#13;        wordValue: 0.1&#13;    score: 1&#13;    elementCount: 2&#13;  a:&#13;    regex:&#13;      \b\w+\b:&#13;        wordCount: 0&#13;        wordValue: 0.1&#13;    score: 1&#13;    elementCount: 1&#13;  ul:&#13;    regex:&#13;      \b\w+\b:&#13;        wordCount: 0&#13;        wordValue: 0.1&#13;    score: 1&#13;    elementCount: 1&#13;  li:&#13;    regex:&#13;      \b\w+\b:&#13;        wordCount: 0&#13;        wordValue: 0.1&#13;    score: 1&#13;    elementCount: 2&#13;multiplier: 1&#13;result: 61.74&#13;</pre>              </details>             </td>             <td>1</td>             <td>61.74</td>           </tr>         </tbody>       </table>     </details>
<!--
https://github.com/ubiquibot/conversation-rewards/actions/runs/1
{
  "gitcoindev": {
    "userId": 88761781,
    "total": 51.914,
    "task": {
      "reward": 37.5,
      "multiplier": 1
    },
    "comments": [
      {
        "id": 1949333227,
        "content": "@molecula451 I tried to override X25519_PRIVATE_KEY but it did not help. It seems that https://github.com/ubiquibot/production/blob/1937a6ba75588f51d1bf07fed1f6384f79090465/.github/ubiquibot-config.yml#L2 takes precedence over https://github.com/ubiquibot/comment-incentives/blob/main/.github/ubiquibot-config.yml#L2 (I see the first one in logs).",
        "url": "https://github.com/ubiquibot/comment-incentives/issues/22#issuecomment-1949333227",
        "type": "ISSUE_ASSIGNEE",
        "score": {
          "reward": 3.184,
          "formatting": {
            "content": {
              "p": {
                "regex": {
                  "\\b\\w+\\b": {
                    "wordCount": 49,
                    "wordValue": 0.1
                  }
                },
                "score": 1,
                "elementCount": 1
              }
            },
            "multiplier": 1,
            "result": 3.73
          },
          "relevance": 0.8
        }
      },
      {
        "id": 1730006888,
        "content": "The new evmPrivateKeyEncrypted generated for address 0x3a2E44e10AbEf5CB4a6E492c5ba93d30068d2D95 (no funds).\r\nResolves: https://github.com/ubiquibot/comment-incentives/issues/22",
        "url": "https://github.com/ubiquibot/comment-incentives/pull/25",
        "type": "PULL_SPECIFICATION",
        "score": {
          "reward": 0.4,
          "formatting": {
            "content": {
              "p": {
                "regex": {
                  "\\b\\w+\\b": {
                    "wordCount": 18,
                    "wordValue": 0
                  }
                },
                "score": 1,
                "elementCount": 2
              }
            },
            "multiplier": 0,
            "result": 0
          },
          "relevance": 0.8
        }
      },
      {
        "id": 1949044575,
        "content": "@pavlovcik @molecula451 please check now again, I added to docs.",
        "url": "https://github.com/ubiquibot/comment-incentives/pull/25#issuecomment-1949044575",
        "type": "PULL_AUTHOR",
        "score": {
          "reward": 4.83,
          "formatting": {
            "content": {
              "p": {
                "regex": {
                  "\\b\\w+\\b": {
                    "wordCount": 10,
                    "wordValue": 0.2
                  }
                },
                "score": 1,
                "elementCount": 1
              }
            },
            "multiplier": 2,
            "result": 4.83
          },
          "relevance": 1
        }
      },
      {
        "id": 1949046925,
        "content": "No way, full details are available in plain sight, only for test in production purposes",
        "url": "https://github.com/ubiquibot/comment-incentives/pull/25#issuecomment-1949046925",
        "type": "PULL_AUTHOR",
        "score": {
          "reward": 6,
          "formatting": {
            "content": {
              "p": {
                "regex": {
                  "\\b\\w+\\b": {
                    "wordCount": 15,
                    "wordValue": 0.2
                  }
                },
                "score": 1,
                "elementCount": 1
              }
            },
            "multiplier": 2,
            "result": 6
          },
          "relevance": 1
        }
      }
    ],
    "permitUrl": "https://pay.ubq.fi?claim=W3sidHlwZSI6ImVyYzIwLXBlcm1pdCIsInBlcm1pdCI6eyJwZXJtaXR0ZWQiOnsidG9rZW4iOiIweGU5MUQxNTNFMGI0MTUxOEEyQ2U4RGQzRDc5NDRGYTg2MzQ2M2E5N2QiLCJhbW91bnQiOiI1MTkxNDAwMDAwMDAwMDAwMDAwMCJ9LCJub25jZSI6IjU2NTUzNDk0NDU0MDk3MDE4NzcyMjE2NjE5NTI3NTk5MjE1NzUwNDQ1NjI4MjY2Njk2MjA3MzcxNjE1Mzc1NTEzMjM5NjM2MDMyMDE4IiwiZGVhZGxpbmUiOiI1Nzg5NjA0NDYxODY1ODA5NzcxMTc4NTQ5MjUwNDM0Mzk1MzkyNjYzNDk5MjMzMjgyMDI4MjAxOTcyODc5MjAwMzk1NjU2NDgxOTk2NyJ9LCJ0cmFuc2ZlckRldGFpbHMiOnsidG8iOiIweDREMDcwNGY0MDBENTdCYTkzZUVhODg3NjVDM0ZjREJEODI2ZENGYzQiLCJyZXF1ZXN0ZWRBbW91bnQiOiI1MTkxNDAwMDAwMDAwMDAwMDAwMCJ9LCJvd25lciI6IjB4ZDk1MzBGM2ZiQkVhMTFiZUQwMURDMDlFNzkzMThmMmYyMDIyMzcxNiIsInNpZ25hdHVyZSI6IjB4MWRjOWFhMzdhNDJhMGY2Mjg2ZWIwMDM5YTAyNDZiZGY0YWQ1MDQ2ZDQ2YmYxOTMzMmUzMDUzY2QyYzc4YWUxZjUyOTZjNzRmNGM4YmRjODQ3MWVlZWMxODkyOTgwMWVlMzNmY2Q1NWVjNDRhZTc5ZTdlNDVlMTllODI0OGI3NmUxYyIsIm5ldHdvcmtJZCI6MTAwfV0="
  },
  "molecula451": {
    "total": 5.468,
    "userId": 41552663,
    "comments": [
      {
        "id": 1948916343,
        "content": "pavlovcik i think we need to update a bit the readme\r\n![image_2024-02-16_131036879](https://github.com/ubiquibot/comment-incentives/assets/41552663/41516d66-4666-47d7-9efe-517fb26293dd)\r\ndm what to whom?",
        "url": "https://github.com/ubiquibot/comment-incentives/issues/22#issuecomment-1948916343",
        "type": "ISSUE_CONTRIBUTOR",
        "score": {
          "reward": 1.8,
          "formatting": {
            "content": {
              "p": {
                "regex": {
                  "\\b\\w+\\b": {
                    "wordCount": 15,
                    "wordValue": 0.1
                  }
                },
                "score": 1,
                "elementCount": 3
              },
              "img": {
                "regex": {
                  "\\b\\w+\\b": {
                    "wordCount": 0,
                    "wordValue": 0.1
                  }
                },
                "score": 1,
                "elementCount": 1
              }
            },
            "multiplier": 0.25,
            "result": 1.25
          },
          "relevance": 0.8
        }
      },
      {
        "id": 1948989989,
        "content": "let us know when done",
        "url": "https://github.com/ubiquibot/comment-incentives/issues/22#issuecomment-1948989989",
        "type": "ISSUE_CONTRIBUTOR",
        "score": {
          "reward": 0.48,
          "formatting": {
            "content": {
              "p": {
                "regex": {
                  "\\b\\w+\\b": {
                    "wordCount": 5,
                    "wordValue": 0.1
                  }
                },
                "score": 1,
                "elementCount": 1
              }
            },
            "multiplier": 0.25,
            "result": 0.35
          },
          "relevance": 0.8
        }
      },
      {
        "id": 1949195772,
        "content": "https://github.com/ubiquibot/comment-incentives/actions/runs/7935268560 invalid input sounds unexpected @gitcoindev ??",
        "url": "https://github.com/ubiquibot/comment-incentives/issues/22#issuecomment-1949195772",
        "type": "ISSUE_CONTRIBUTOR",
        "score": {
          "reward": 0.592,
          "formatting": {
            "content": {
              "p": {
                "regex": {
                  "\\b\\w+\\b": {
                    "wordCount": 14,
                    "wordValue": 0.1
                  }
                },
                "score": 1,
                "elementCount": 1
              }
            },
            "multiplier": 0.25,
            "result": 0.49
          },
          "relevance": 0.8
        }
      },
      {
        "id": 1949564869,
        "content": "@pavlovcik permitted with hard debug (tho no funds in the private key)",
        "url": "https://github.com/ubiquibot/comment-incentives/issues/22#issuecomment-1949564869",
        "type": "ISSUE_CONTRIBUTOR",
        "score": {
          "reward": 0.568,
          "formatting": {
            "content": {
              "p": {
                "regex": {
                  "\\b\\w+\\b": {
                    "wordCount": 12,
                    "wordValue": 0.1
                  }
                },
                "score": 1,
                "elementCount": 1
              }
            },
            "multiplier": 0.25,
            "result": 0.46
          },
          "relevance": 0.8
        }
      },
      {
        "id": 1949635137,
        "content": "pavlovcik i re-generated the X25519 to trigger the permit, what you don't understand? using a private key i own, but also did many commits to reach the root cause",
        "url": "https://github.com/ubiquibot/comment-incentives/issues/22#issuecomment-1949635137",
        "type": "ISSUE_CONTRIBUTOR",
        "score": {
          "reward": 0.768,
          "formatting": {
            "content": {
              "p": {
                "regex": {
                  "\\b\\w+\\b": {
                    "wordCount": 31,
                    "wordValue": 0.1
                  }
                },
                "score": 1,
                "elementCount": 1
              }
            },
            "multiplier": 0.25,
            "result": 0.71
          },
          "relevance": 0.8
        }
      },
      {
        "id": 1949639196,
        "content": "sure thing",
        "url": "https://github.com/ubiquibot/comment-incentives/issues/22#issuecomment-1949639196",
        "type": "ISSUE_CONTRIBUTOR",
        "score": {
          "reward": 0.44,
          "formatting": {
            "content": {
              "p": {
                "regex": {
                  "\\b\\w+\\b": {
                    "wordCount": 2,
                    "wordValue": 0.1
                  }
                },
                "score": 1,
                "elementCount": 1
              }
            },
            "multiplier": 0.25,
            "result": 0.3
          },
          "relevance": 0.8
        }
      },
      {
        "id": 1949038563,
        "content": "indeed",
        "url": "https://github.com/ubiquibot/comment-incentives/pull/25#issuecomment-1949038563",
        "type": "PULL_CONTRIBUTOR",
        "score": {
          "reward": 0.28,
          "formatting": {
            "content": {
              "p": {
                "regex": {
                  "\\b\\w+\\b": {
                    "wordCount": 1,
                    "wordValue": 0.1
                  }
                },
                "score": 1,
                "elementCount": 1
              }
            },
            "multiplier": 0.25,
            "result": 0.28
          },
          "relevance": 1
        }
      },
      {
        "id": 1949044855,
        "content": "go to go pavlovick, we'll be using this one for test only or test in production (lmao) ?",
        "url": "https://github.com/ubiquibot/comment-incentives/pull/25#issuecomment-1949044855",
        "type": "PULL_CONTRIBUTOR",
        "score": {
          "reward": 0.54,
          "formatting": {
            "content": {
              "p": {
                "regex": {
                  "\\b\\w+\\b": {
                    "wordCount": 18,
                    "wordValue": 0.1
                  }
                },
                "score": 1,
                "elementCount": 1
              }
            },
            "multiplier": 0.25,
            "result": 0.54
          },
          "relevance": 1
        }
      }
    ],
    "permitUrl": "https://pay.ubq.fi?claim=W3sidHlwZSI6ImVyYzIwLXBlcm1pdCIsInBlcm1pdCI6eyJwZXJtaXR0ZWQiOnsidG9rZW4iOiIweGU5MUQxNTNFMGI0MTUxOEEyQ2U4RGQzRDc5NDRGYTg2MzQ2M2E5N2QiLCJhbW91bnQiOiI1NDY4MDAwMDAwMDAwMDAwMDAwIn0sIm5vbmNlIjoiMTg0Mjc4OTk1ODM3NTAwODQ0Njg3NTg1NjIxNTU0MzQ5MzU5Nzc1OTU1MDg3MzA3MDMzNTgwODYxNjI3NDIzODg4NzcxNzk5MjA4NTAiLCJkZWFkbGluZSI6IjU3ODk2MDQ0NjE4NjU4MDk3NzExNzg1NDkyNTA0MzQzOTUzOTI2NjM0OTkyMzMyODIwMjgyMDE5NzI4NzkyMDAzOTU2NTY0ODE5OTY3In0sInRyYW5zZmVyRGV0YWlscyI6eyJ0byI6IjB4NEQwNzA0ZjQwMEQ1N0JhOTNlRWE4ODc2NUMzRmNEQkQ4MjZkQ0ZjNCIsInJlcXVlc3RlZEFtb3VudCI6IjU0NjgwMDAwMDAwMDAwMDAwMDAifSwib3duZXIiOiIweGQ5NTMwRjNmYkJFYTExYmVEMDFEQzA5RTc5MzE4ZjJmMjAyMjM3MTYiLCJzaWduYXR1cmUiOiIweGQ5OTc3NWI1MzU5YWY1YjI3ZDcyNTM0OTIwMTc5MWM5ODkzZTRlMGZhZjI2OGQ1YTczNjY0NThiZDJhMDZkZTMwMWE2ZjczMjE4ODQxNWYwYmMwM2M0MTUyOTNhZjA1NGE4NjAyMzRmZmIwMTlkNGQwNDVlMjA5N2E2MTA1YWZkMWIiLCJuZXR3b3JrSWQiOjEwMH1d"
  },
  "0x4007": {
    "total": 97.028,
    "userId": 4975670,
    "comments": [
      {
        "id": 1948930217,
        "content": "Link below for conversation context. It was to me. Anyways you need to create a new private key for this task!",
        "url": "https://github.com/ubiquibot/comment-incentives/issues/22#issuecomment-1948930217",
        "type": "ISSUE_AUTHOR",
        "score": {
          "reward": 3.128,
          "formatting": {
            "content": {
              "p": {
                "regex": {
                  "\\b\\w+\\b": {
                    "wordCount": 21,
                    "wordValue": 0.2
                  }
                },
                "score": 1,
                "elementCount": 1
              }
            },
            "multiplier": 1,
            "result": 3.66
          },
          "relevance": 0.8
        }
      },
      {
        "id": 1949201722,
        "content": "In the repository secrets I think I need to change the key to match @gitcoindev's",
        "url": "https://github.com/ubiquibot/comment-incentives/issues/22#issuecomment-1949201722",
        "type": "ISSUE_AUTHOR",
        "score": {
          "reward": 2.688,
          "formatting": {
            "content": {
              "p": {
                "regex": {
                  "\\b\\w+\\b": {
                    "wordCount": 16,
                    "wordValue": 0.2
                  }
                },
                "score": 1,
                "elementCount": 1
              }
            },
            "multiplier": 1,
            "result": 3.11
          },
          "relevance": 0.8
        }
      },
      {
        "id": 1949203681,
        "content": "I just changed it to `627H-BcWbcp_O3YmQGIA6MqgxVsFuplFCA9DK3iC7GQ`\r\nI hope that it doesn't break production for some reason (it should get it from Netlify secrets, but not sure if we implemented this correctly!)\r\nI fear that we might need to build a feature for this to support development key pair and production. Unfortunately I'm already winding down for the day so I'll leave you guys to try and investigate.",
        "url": "https://github.com/ubiquibot/comment-incentives/issues/22#issuecomment-1949203681",
        "type": "ISSUE_AUTHOR",
        "score": {
          "reward": 10.136,
          "formatting": {
            "content": {
              "p": {
                "regex": {
                  "\\b\\w+\\b": {
                    "wordCount": 69,
                    "wordValue": 0.2
                  }
                },
                "score": 1,
                "elementCount": 3
              },
              "code": {
                "regex": {
                  "\\b\\w+\\b": {
                    "wordCount": 2,
                    "wordValue": 0.2
                  }
                },
                "score": 1,
                "elementCount": 1
              }
            },
            "multiplier": 1,
            "result": 11.67
          },
          "relevance": 0.8
        }
      },
      {
        "id": 1949633751,
        "content": "I don't understand what you mean by this",
        "url": "https://github.com/ubiquibot/comment-incentives/issues/22#issuecomment-1949633751",
        "type": "ISSUE_AUTHOR",
        "score": {
          "reward": 2.032,
          "formatting": {
            "content": {
              "p": {
                "regex": {
                  "\\b\\w+\\b": {
                    "wordCount": 9,
                    "wordValue": 0.2
                  }
                },
                "score": 1,
                "elementCount": 1
              }
            },
            "multiplier": 1,
            "result": 2.29
          },
          "relevance": 0.8
        }
      },
      {
        "id": 1949639054,
        "content": "I'll investigate more on my computer later.",
        "url": "https://github.com/ubiquibot/comment-incentives/issues/22#issuecomment-1949639054",
        "type": "ISSUE_AUTHOR",
        "score": {
          "reward": 1.936,
          "formatting": {
            "content": {
              "p": {
                "regex": {
                  "\\b\\w+\\b": {
                    "wordCount": 8,
                    "wordValue": 0.2
                  }
                },
                "score": 1,
                "elementCount": 1
              }
            },
            "multiplier": 1,
            "result": 2.17
          },
          "relevance": 0.8
        }
      },
      {
        "id": 1949642845,
        "content": "Will it be an issue if I revert to the commit and secret that I had before?\nIt was the production x25519 key in the GitHub repository secrets when it was working like eight hours ago. \nPosting this message before checking on my computer to get you before you log off.",
        "url": "https://github.com/ubiquibot/comment-incentives/issues/22#issuecomment-1949642845",
        "type": "ISSUE_AUTHOR",
        "score": {
          "reward": 5.528,
          "formatting": {
            "content": {
              "p": {
                "regex": {
                  "\\b\\w+\\b": {
                    "wordCount": 51,
                    "wordValue": 0.2
                  }
                },
                "score": 1,
                "elementCount": 1
              }
            },
            "multiplier": 1,
            "result": 6.66
          },
          "relevance": 0.8
        }
      },
      {
        "id": 2139000633,
        "content": "Can somebody work on generating a new `X25519_PRIVATE_KEY` for the ubiquibot organization? We need to share it for development purposes.\r\n1. Generate a new key\r\n2. Encrypt a new `evmPrivateKeyEncrypted` (no funds!) and add to the org bot config\r\n3. Add the shared test key to the `comment-incentives` readme. \r\nhttps://github.com/ubiquibot/comment-incentives/pull/21/commits/567419d9688e92edf698f64c697f1a7cafe1d02e\r\n_Originally posted by @pavlovcik in https://github.com/ubiquibot/comment-incentives/issues/19#issuecomment-1948876653_",
        "url": "https://github.com/ubiquibot/comment-incentives/issues/22",
        "type": "ISSUE_SPECIFICATION",
        "score": {
          "reward": 6.49,
          "formatting": {
            "content": {
              "p": {
                "regex": {
                  "\\b\\w+\\b": {
                    "wordCount": 19,
                    "wordValue": 0.1
                  },
                  "\\b\\W+\\b": {
                    "wordCount": 18,
                    "wordValue": 0.1
                  }
                },
                "score": 1,
                "elementCount": 3
              },
              "code": {
                "regex": {
                  "\\b\\w+\\b": {
                    "wordCount": 1,
                    "wordValue": 0.1
                  },
                  "\\b\\W+\\b": {
                    "wordCount": 0,
                    "wordValue": 0.1
                  }
                },
                "score": 1,
                "elementCount": 1
              }
            },
            "multiplier": 1,
            "result": 6.49
          },
          "relevance": 1
        }
      },
      {
        "id": 1949021356,
        "content": "Need to document a private key too",
        "url": "https://github.com/ubiquibot/comment-incentives/pull/25#issuecomment-1949021356",
        "type": "PULL_COLLABORATOR",
        "score": {
          "reward": 1.52,
          "formatting": {
            "content": {
              "p": {
                "regex": {
                  "\\b\\w+\\b": {
                    "wordCount": 7,
                    "wordValue": 0.1
                  }
                },
                "score": 1,
                "elementCount": 1
              }
            },
            "multiplier": 1,
            "result": 1.52
          },
          "relevance": 1
        }
      },
      {
        "id": 1949196677,
        "content": "I was editing this right now but was too slow to push.",
        "url": "https://github.com/ubiquibot/comment-incentives/pull/25#issuecomment-1949196677",
        "type": "PULL_COLLABORATOR",
        "score": {
          "reward": 1.83,
          "formatting": {
            "content": {
              "p": {
                "regex": {
                  "\\b\\w+\\b": {
                    "wordCount": 12,
                    "wordValue": 0.1
                  }
                },
                "score": 1,
                "elementCount": 1
              }
            },
            "multiplier": 1,
            "result": 1.83
          },
          "relevance": 1
        }
      },
      {
        "id": 1949196678,
        "content": "I am quoting some code!\r\n&lt;task-lists sortable=\"\"&gt;\r\n&lt;table class=\"d-block user-select-contain\" data-paste-markdown-skip=\"\"&gt;\r\n  &lt;tbody class=\"d-block\"&gt;\r\n    &lt;tr class=\"d-block\"&gt;\r\n      &lt;td class=\"d-block comment-body markdown-body  js-comment-body\"&gt;\r\n          &lt;details open=\"\"&gt;       &lt;summary&gt;         &lt;b&gt;           &lt;h3 dir=\"auto\"&gt;             &lt;a href=\"https://pay.ubq.fi?claim=W3sidHlwZSI6ImVyYzIwLXBlcm1pdCIsInBlcm1pdCI6eyJwZXJtaXR0ZWQiOnsidG9rZW4iOiIweGU5MUQxNTNFMGI0MTUxOEEyQ2U4RGQzRDc5NDRGYTg2MzQ2M2E5N2QiLCJhbW91bnQiOiIyODAwMDAwMDAwMDAwMDAwMDAifSwibm9uY2UiOiIzODYyOTY0MDg5ODkzNzI1MzYwMjc5MjAyNzMxMjA2NzgzMTY0NDI2OTA3NTY2NTIxNzQ0NDkyNjQ1MTA0NTIyODU4Nzk1MjgzMDk0NCIsImRlYWRsaW5lIjoiNTc4OTYwNDQ2MTg2NTgwOTc3MTE3ODU0OTI1MDQzNDM5NTM5MjY2MzQ5OTIzMzI4MjAyODIwMTk3Mjg3OTIwMDM5NTY1NjQ4MTk5NjcifSwidHJhbnNmZXJEZXRhaWxzIjp7InRvIjoiMHgwZkMxYjkwOWJhOTI2NUE4NDZiODJDRjRDRTM1MmZjM2U3RWVCMkVEIiwicmVxdWVzdGVkQW1vdW50IjoiMjgwMDAwMDAwMDAwMDAwMDAwIn0sIm93bmVyIjoiMHg0NENhMTVEYjEwMWZEMWMxOTQ0NjdEYjZBRjBjNjdDNkJiRjRBQjUxIiwic2lnbmF0dXJlIjoiMHhiMzE4MmIwNjJiMDJmMjEwZTIzN2UzODQxMDNmNGE4YTUwMDNjMmYyODhiMDY5Nzg4MTY1ZDkwOWY4ODZmYTMzNTM4MjJlYjA5MGI1ODdjMWFiNWFiOTNjNTVlZDhkOTdiYzM3YzBmZjZlZDJhMWRkM2U1NjQ4M2JlMzk5MWIwNTFjIiwibmV0d29ya0lkIjoxMDB9XQ==\" rel=\"nofollow\"&gt;               [ 0.28 WXDAI ]             &lt;/a&gt;           &lt;/h3&gt;           &lt;h6 dir=\"auto\"&gt;             &lt;a class=\"user-mention notranslate\" data-hovercard-type=\"user\" data-hovercard-url=\"/users/gentlementlegen/hovercard\" data-octo-click=\"hovercard-link-click\" data-octo-dimensions=\"link_type:self\" href=\"https://github.com/gentlementlegen\"&gt;@gentlementlegen&lt;/a&gt;           &lt;/h6&gt;         &lt;/b&gt;       &lt;/summary&gt;       &lt;h6 dir=\"auto\"&gt;Contributions Overview&lt;/h6&gt;       &lt;table role=\"table\"&gt;         &lt;thead&gt;           &lt;tr&gt;             &lt;th&gt;View&lt;/th&gt;             &lt;th&gt;Contribution&lt;/th&gt;             &lt;th&gt;Count&lt;/th&gt;             &lt;th&gt;Reward&lt;/th&gt;           &lt;/tr&gt;         &lt;/thead&gt;         &lt;tbody&gt;                      &lt;tr&gt;             &lt;td&gt;Issue&lt;/td&gt;             &lt;td&gt;Specification&lt;/td&gt;             &lt;td&gt;1&lt;/td&gt;             &lt;td&gt;0.1&lt;/td&gt;           &lt;/tr&gt;           &lt;tr&gt;             &lt;td&gt;Issue&lt;/td&gt;             &lt;td&gt;Comment&lt;/td&gt;             &lt;td&gt;7&lt;/td&gt;             &lt;td&gt;0.18&lt;/td&gt;           &lt;/tr&gt;         &lt;/tbody&gt;       &lt;/table&gt;       &lt;h6 dir=\"auto\"&gt;Conversation Incentives&lt;/h6&gt;       &lt;table role=\"table\"&gt;         &lt;thead&gt;           &lt;tr&gt;             &lt;th&gt;Comment&lt;/th&gt;             &lt;th&gt;Formatting&lt;/th&gt;             &lt;th&gt;Relevance&lt;/th&gt;             &lt;th&gt;Reward&lt;/th&gt;           &lt;/tr&gt;         &lt;/thead&gt;         &lt;tbody&gt;                      &lt;tr&gt;             &lt;td&gt;               &lt;h6 dir=\"auto\"&gt;                 &lt;a href=\"https://github.com/Meniole/bot/issues/3\" data-hovercard-type=\"issue\" data-hovercard-url=\"/Meniole/bot/issues/3/hovercard\"&gt;issue 2&lt;/a&gt;               &lt;/h6&gt;             &lt;/td&gt;             &lt;td&gt;             &lt;details&gt;               &lt;summary&gt;                 0.2               &lt;/summary&gt;               &lt;pre class=\"notranslate\"&gt;p:\r\n  count: 2\r\n  score: 1\r\n&lt;/pre&gt;              &lt;/details&gt;             &lt;/td&gt;             &lt;td&gt;0.5&lt;/td&gt;             &lt;td&gt;0.1&lt;/td&gt;           &lt;/tr&gt;           &lt;tr&gt;             &lt;td&gt;               &lt;h6 dir=\"auto\"&gt;                 &lt;a href=\"https://github.com/Meniole/bot/issues/3#issuecomment-2076607863\" data-hovercard-type=\"issue\" data-hovercard-url=\"/Meniole/bot/issues/3/hovercard\"&gt;test&lt;/a&gt;               &lt;/h6&gt;             &lt;/td&gt;             &lt;td&gt;             &lt;details&gt;               &lt;summary&gt;                 0.2               &lt;/summary&gt;               &lt;pre class=\"notranslate\"&gt;p:\r\n  count: 1\r\n  score: 1\r\n&lt;/pre&gt;              &lt;/details&gt;             &lt;/td&gt;             &lt;td&gt;-&lt;/td&gt;             &lt;td&gt;-&lt;/td&gt;           &lt;/tr&gt;           &lt;tr&gt;             &lt;td&gt;               &lt;h6 dir=\"auto\"&gt;                 &lt;a href=\"https://github.com/Meniole/bot/issues/3#issuecomment-2076628437\" data-hovercard-type=\"issue\" data-hovercard-url=\"/Meniole/bot/issues/3/hovercard\"&gt;```hey```&lt;/a&gt;               &lt;/h6&gt;             &lt;/td&gt;             &lt;td&gt;             &lt;details&gt;               &lt;summary&gt;                 0.4               &lt;/summary&gt;               &lt;pre class=\"notranslate\"&gt;p:\r\n  count: 1\r\n  score: 1\r\ncode:\r\n  count: 1\r\n  score: 1\r\n&lt;/pre&gt;              &lt;/details&gt;             &lt;/td&gt;             &lt;td&gt;-&lt;/td&gt;             &lt;td&gt;-&lt;/td&gt;           &lt;/tr&gt;           &lt;tr&gt;             &lt;td&gt;               &lt;h6 dir=\"auto\"&gt;                 &lt;a href=\"https://github.com/Meniole/bot/issues/3#issuecomment-2076628605\" data-hovercard-type=\"issue\" data-hovercard-url=\"/Meniole/bot/issues/3/hovercard\"&gt;``` heyo ```&lt;/a&gt;               &lt;/h6&gt;             &lt;/td&gt;             &lt;td&gt;             &lt;details&gt;               &lt;summary&gt;                 0.4               &lt;/summary&gt;               &lt;pre class=\"notranslate\"&gt;p:\r\n  count: 1\r\n  score: 1\r\ncode:\r\n  count: 1\r\n  score: 1\r\n&lt;/pre&gt;              &lt;/details&gt;             &lt;/td&gt;             &lt;td&gt;-&lt;/td&gt;             &lt;td&gt;-&lt;/td&gt;           &lt;/tr&gt;           &lt;tr&gt;             &lt;td&gt;               &lt;h6 dir=\"auto\"&gt;                 &lt;a href=\"https://github.com/Meniole/bot/issues/3#issuecomment-2076632071\" data-hovercard-type=\"issue\" data-hovercard-url=\"/Meniole/bot/issues/3/hovercard\"&gt;gr&lt;/a&gt;               &lt;/h6&gt;             &lt;/td&gt;             &lt;td&gt;             &lt;details&gt;               &lt;summary&gt;                 0.2               &lt;/summary&gt;               &lt;pre class=\"notranslate\"&gt;p:\r\n  count: 1\r\n  score: 1\r\n&lt;/pre&gt;              &lt;/details&gt;             &lt;/td&gt;             &lt;td&gt;-&lt;/td&gt;             &lt;td&gt;-&lt;/td&gt;           &lt;/tr&gt;           &lt;tr&gt;             &lt;td&gt;               &lt;h6 dir=\"auto\"&gt;                 &lt;a href=\"https://github.com/Meniole/bot/issues/3#issuecomment-2076960228\" data-hovercard-type=\"issue\" data-hovercard-url=\"/Meniole/bot/issues/3/hovercard\"&gt;te&lt;/a&gt;               &lt;/h6&gt;             &lt;/td&gt;             &lt;td&gt;             &lt;details&gt;               &lt;summary&gt;                 0.2               &lt;/summary&gt;               &lt;pre class=\"notranslate\"&gt;p:\r\n  count: 1\r\n  score: 1\r\n&lt;/pre&gt;              &lt;/details&gt;             &lt;/td&gt;             &lt;td&gt;-&lt;/td&gt;             &lt;td&gt;-&lt;/td&gt;           &lt;/tr&gt;           &lt;tr&gt;             &lt;td&gt;               &lt;h6 dir=\"auto\"&gt;                 &lt;a href=\"https://github.com/Meniole/bot/issues/3#issuecomment-2076964178\" data-hovercard-type=\"issue\" data-hovercard-url=\"/Meniole/bot/issues/3/hovercard\"&gt;fwe&lt;/a&gt;               &lt;/h6&gt;             &lt;/td&gt;             &lt;td&gt;             &lt;details&gt;               &lt;summary&gt;                 0.2               &lt;/summary&gt;               &lt;pre class=\"notranslate\"&gt;p:\r\n  count: 1\r\n  score: 1\r\n&lt;/pre&gt;              &lt;/details&gt;             &lt;/td&gt;             &lt;td&gt;-&lt;/td&gt;             &lt;td&gt;-&lt;/td&gt;           &lt;/tr&gt;           &lt;tr&gt;             &lt;td&gt;               &lt;h6 dir=\"auto\"&gt;                 &lt;a href=\"https://github.com/Meniole/bot/issues/3#issuecomment-2076972544\" data-hovercard-type=\"issue\" data-hovercard-url=\"/Meniole/bot/issues/3/hovercard\"&gt;te&lt;/a&gt;               &lt;/h6&gt;             &lt;/td&gt;             &lt;td&gt;             &lt;details&gt;               &lt;summary&gt;                 0.2               &lt;/summary&gt;               &lt;pre class=\"notranslate\"&gt;p:\r\n  count: 1\r\n  score: 1\r\n&lt;/pre&gt;              &lt;/details&gt;             &lt;/td&gt;             &lt;td&gt;0.9&lt;/td&gt;             &lt;td&gt;0.18&lt;/td&gt;           &lt;/tr&gt;         &lt;/tbody&gt;       &lt;/table&gt;     &lt;/details&gt;\r\n      &lt;/td&gt;\r\n    &lt;/tr&gt;\r\n  &lt;/tbody&gt;\r\n&lt;/table&gt;\r\n&lt;/task-lists&gt;\r\n[😂](https://emojipedia.org/face-with-tears-of-joy)\r\n- elem 1\r\n- elem 2",
        "url": "https://github.com/ubiquibot/comment-incentives/pull/25#issuecomment-1949196678",
        "type": "PULL_COLLABORATOR",
        "score": {
          "reward": 61.74,
          "formatting": {
            "content": {
              "p": {
                "regex": {
                  "\\b\\w+\\b": {
                    "wordCount": 437,
                    "wordValue": 0.1
                  }
                },
                "score": 1,
                "elementCount": 38
              },
              "code": {
                "regex": {
                  "\\b\\w+\\b": {
                    "wordCount": 2,
                    "wordValue": 0.1
                  }
                },
                "score": 1,
                "elementCount": 2
              },
              "a": {
                "regex": {
                  "\\b\\w+\\b": {
                    "wordCount": 0,
                    "wordValue": 0.1
                  }
                },
                "score": 1,
                "elementCount": 1
              },
              "ul": {
                "regex": {
                  "\\b\\w+\\b": {
                    "wordCount": 0,
                    "wordValue": 0.1
                  }
                },
                "score": 1,
                "elementCount": 1
              },
              "li": {
                "regex": {
                  "\\b\\w+\\b": {
                    "wordCount": 0,
                    "wordValue": 0.1
                  }
                },
                "score": 1,
                "elementCount": 2
              }
            },
            "multiplier": 1,
            "result": 61.74
          },
          "relevance": 1
        }
      }
    ],
    "permitUrl": "https://pay.ubq.fi?claim=W3sidHlwZSI6ImVyYzIwLXBlcm1pdCIsInBlcm1pdCI6eyJwZXJtaXR0ZWQiOnsidG9rZW4iOiIweGU5MUQxNTNFMGI0MTUxOEEyQ2U4RGQzRDc5NDRGYTg2MzQ2M2E5N2QiLCJhbW91bnQiOiI5NzAyODAwMDAwMDAwMDAwMDAwMCJ9LCJub25jZSI6IjMzOTI5NDE3NjI3OTM5NzU1OTMxNzgxMTE1NjU5ODM3OTc0NzU4OTQwMzc0OTU0MDQxMzEyODYzODI3ODA0MTE2ODc3MDgzNTI4ODgiLCJkZWFkbGluZSI6IjU3ODk2MDQ0NjE4NjU4MDk3NzExNzg1NDkyNTA0MzQzOTUzOTI2NjM0OTkyMzMyODIwMjgyMDE5NzI4NzkyMDAzOTU2NTY0ODE5OTY3In0sInRyYW5zZmVyRGV0YWlscyI6eyJ0byI6IjB4NEQwNzA0ZjQwMEQ1N0JhOTNlRWE4ODc2NUMzRmNEQkQ4MjZkQ0ZjNCIsInJlcXVlc3RlZEFtb3VudCI6Ijk3MDI4MDAwMDAwMDAwMDAwMDAwIn0sIm93bmVyIjoiMHhkOTUzMEYzZmJCRWExMWJlRDAxREMwOUU3OTMxOGYyZjIwMjIzNzE2Iiwic2lnbmF0dXJlIjoiMHgwMDgzMjA3MmFlNjg4NWRkN2M2ZjVhNDE3ZDUxYjRhZjNhMGQxZDFiMDI2ZGEyOGFlZDVlMjQ3OGQ2ZGFkNDllM2Y5MmJhOGIxNmRlNTc0Mjk5NzIxNDk2MjQ4YWQyYzZhODE4MDMyNTQzYTI4NDE2NzU0MWRjMTA3YzBhYzBlYzFiIiwibmV0d29ya0lkIjoxMDB9XQ=="
  }
}
-->
=======
> [!NOTE]
> This output has been truncated due to the comment length limit.

<details>       <summary>         <b>           <h3>             <a href="https://pay.ubq.fi?claim=W3sidHlwZSI6ImVyYzIwLXBlcm1pdCIsInBlcm1pdCI6eyJwZXJtaXR0ZWQiOnsidG9rZW4iOiIweGU5MUQxNTNFMGI0MTUxOEEyQ2U4RGQzRDc5NDRGYTg2MzQ2M2E5N2QiLCJhbW91bnQiOiI2MTE0NTkwMDAwMDAwMDAwMDAwMDAifSwibm9uY2UiOiI4MzA3NjQzNzQ0NjQ5OTU4OTMwNDYxMTEyODk2MzkxNjcxMDEwNjg4NjEwMjQzNjAyMzg4MTUyMDA1ODM0NjgwMDU3ODc1NDQwMTc1NSIsImRlYWRsaW5lIjoiNTc4OTYwNDQ2MTg2NTgwOTc3MTE3ODU0OTI1MDQzNDM5NTM5MjY2MzQ5OTIzMzI4MjAyODIwMTk3Mjg3OTIwMDM5NTY1NjQ4MTk5NjcifSwidHJhbnNmZXJEZXRhaWxzIjp7InRvIjoiMHg0RDA3MDRmNDAwRDU3QmE5M2VFYTg4NzY1QzNGY0RCRDgyNmRDRmM0IiwicmVxdWVzdGVkQW1vdW50IjoiNjExNDU5MDAwMDAwMDAwMDAwMDAwIn0sIm93bmVyIjoiMHhkOTUzMEYzZmJCRWExMWJlRDAxREMwOUU3OTMxOGYyZjIwMjIzNzE2Iiwic2lnbmF0dXJlIjoiMHgxNGNjYzk3MDRkYTIxNzBjZjRiMmMzOTMyNjk5N2E0NzBhZmJhN2FhN2RlNzJkNDU0ZWRjMjY3ZjZmODY1ODkzMWMxNzRiYTNiNmM2ZDgxMWMzZmRkOTQxMjJkOTgyNzkwNmU1MWRkMDUyMGIyZWVhMWM2NjdlYWIzMmJmMTQxMjFiIiwibmV0d29ya0lkIjoxMDB9XQ==" target="_blank" rel="noopener">               [ 611.459 WXDAI ]             </a>           </h3>           <h6>             @gentlementlegen           </h6>         </b>       </summary>       <h6>Contributions Overview</h6>       <table>         <thead>           <tr>             <th>View</th>             <th>Contribution</th>             <th>Count</th>             <th>Reward</th>           </tr>         </thead>         <tbody>                      <tr>             <td>Issue</td>             <td>Task</td>             <td>1</td>             <td>400</td>           </tr>           <tr>             <td>Issue</td>             <td>Specification</td>             <td>1</td>             <td>5.34</td>           </tr>           <tr>             <td>Issue</td>             <td>Comment</td>             <td>9</td>             <td>66.672</td>           </tr>           <tr>             <td>Review</td>             <td>Comment</td>             <td>25</td>             <td>139.447</td>           </tr>         </tbody>       </table>            </details><details>       <summary>         <b>           <h3>             <a href="https://pay.ubq.fi?claim=W3sidHlwZSI6ImVyYzIwLXBlcm1pdCIsInBlcm1pdCI6eyJwZXJtaXR0ZWQiOnsidG9rZW4iOiIweGU5MUQxNTNFMGI0MTUxOEEyQ2U4RGQzRDc5NDRGYTg2MzQ2M2E5N2QiLCJhbW91bnQiOiI2NTA3MDAwMDAwMDAwMDAwMDAwMCJ9LCJub25jZSI6IjMzOTI5NDE3NjI3OTM5NzU1OTMxNzgxMTE1NjU5ODM3OTc0NzU4OTQwMzc0OTU0MDQxMzEyODYzODI3ODA0MTE2ODc3MDgzNTI4ODgiLCJkZWFkbGluZSI6IjU3ODk2MDQ0NjE4NjU4MDk3NzExNzg1NDkyNTA0MzQzOTUzOTI2NjM0OTkyMzMyODIwMjgyMDE5NzI4NzkyMDAzOTU2NTY0ODE5OTY3In0sInRyYW5zZmVyRGV0YWlscyI6eyJ0byI6IjB4NEQwNzA0ZjQwMEQ1N0JhOTNlRWE4ODc2NUMzRmNEQkQ4MjZkQ0ZjNCIsInJlcXVlc3RlZEFtb3VudCI6IjY1MDcwMDAwMDAwMDAwMDAwMDAwIn0sIm93bmVyIjoiMHhkOTUzMEYzZmJCRWExMWJlRDAxREMwOUU3OTMxOGYyZjIwMjIzNzE2Iiwic2lnbmF0dXJlIjoiMHg3Y2I3M2FjODhlMWM2YjMyZDIwZDU5ZjZjYTgwNzU3OTkxZThlMjQ4YTg2ZWZiMDcyM2E3OTkwYTQxYzZhYWEzNTMxMTM4ZDQ1MDUyODE4OWU5N2IyOTRjYTQ4NTlhYTNiMTU4ZThlNjNjODVkMDJhMDNhZWNjYzNlNDVhNzZjMzFjIiwibmV0d29ya0lkIjoxMDB9XQ==" target="_blank" rel="noopener">               [ 65.07 WXDAI ]             </a>           </h3>           <h6>             @0x4007           </h6>         </b>       </summary>       <h6>Contributions Overview</h6>       <table>         <thead>           <tr>             <th>View</th>             <th>Contribution</th>             <th>Count</th>             <th>Reward</th>           </tr>         </thead>         <tbody>                      <tr>             <td>Issue</td>             <td>Comment</td>             <td>9</td>             <td>42.992</td>           </tr>           <tr>             <td>Review</td>             <td>Comment</td>             <td>23</td>             <td>22.078</td>           </tr>         </tbody>       </table>            </details><details>       <summary>         <b>           <h3>             <a href="undefined" target="_blank" rel="noopener">               [ 4.287 WXDAI ]             </a>           </h3>           <h6>             @whilefoo           </h6>         </b>       </summary>       <h6>Contributions Overview</h6>       <table>         <thead>           <tr>             <th>View</th>             <th>Contribution</th>             <th>Count</th>             <th>Reward</th>           </tr>         </thead>         <tbody>                      <tr>             <td>Issue</td>             <td>Comment</td>             <td>1</td>             <td>1.648</td>           </tr>           <tr>             <td>Review</td>             <td>Comment</td>             <td>11</td>             <td>2.639</td>           </tr>         </tbody>       </table>            </details>
>>>>>>> 30fed266
<|MERGE_RESOLUTION|>--- conflicted
+++ resolved
@@ -1,688 +1,4 @@
-<<<<<<< HEAD
-<details>       <summary>         <b>           <h3>             <a href="https://pay.ubq.fi?claim=W3sidHlwZSI6ImVyYzIwLXBlcm1pdCIsInBlcm1pdCI6eyJwZXJtaXR0ZWQiOnsidG9rZW4iOiIweGU5MUQxNTNFMGI0MTUxOEEyQ2U4RGQzRDc5NDRGYTg2MzQ2M2E5N2QiLCJhbW91bnQiOiI1MTkxNDAwMDAwMDAwMDAwMDAwMCJ9LCJub25jZSI6IjU2NTUzNDk0NDU0MDk3MDE4NzcyMjE2NjE5NTI3NTk5MjE1NzUwNDQ1NjI4MjY2Njk2MjA3MzcxNjE1Mzc1NTEzMjM5NjM2MDMyMDE4IiwiZGVhZGxpbmUiOiI1Nzg5NjA0NDYxODY1ODA5NzcxMTc4NTQ5MjUwNDM0Mzk1MzkyNjYzNDk5MjMzMjgyMDI4MjAxOTcyODc5MjAwMzk1NjU2NDgxOTk2NyJ9LCJ0cmFuc2ZlckRldGFpbHMiOnsidG8iOiIweDREMDcwNGY0MDBENTdCYTkzZUVhODg3NjVDM0ZjREJEODI2ZENGYzQiLCJyZXF1ZXN0ZWRBbW91bnQiOiI1MTkxNDAwMDAwMDAwMDAwMDAwMCJ9LCJvd25lciI6IjB4ZDk1MzBGM2ZiQkVhMTFiZUQwMURDMDlFNzkzMThmMmYyMDIyMzcxNiIsInNpZ25hdHVyZSI6IjB4MWRjOWFhMzdhNDJhMGY2Mjg2ZWIwMDM5YTAyNDZiZGY0YWQ1MDQ2ZDQ2YmYxOTMzMmUzMDUzY2QyYzc4YWUxZjUyOTZjNzRmNGM4YmRjODQ3MWVlZWMxODkyOTgwMWVlMzNmY2Q1NWVjNDRhZTc5ZTdlNDVlMTllODI0OGI3NmUxYyIsIm5ldHdvcmtJZCI6MTAwfV0=" target="_blank" rel="noopener">               [ 51.914 WXDAI ]             </a>           </h3>           <h6>             @gitcoindev           </h6>         </b>       </summary>       <h6>Contributions Overview</h6>       <table>         <thead>           <tr>             <th>View</th>             <th>Contribution</th>             <th>Count</th>             <th>Reward</th>           </tr>         </thead>         <tbody>                      <tr>             <td>Issue</td>             <td>Task</td>             <td>1</td>             <td>37.5</td>           </tr>           <tr>             <td>Issue</td>             <td>Comment</td>             <td>1</td>             <td>3.184</td>           </tr>           <tr>             <td>Review</td>             <td>Comment</td>             <td>3</td>             <td>11.23</td>           </tr>         </tbody>       </table>       <h6>Conversation Incentives</h6>       <table>         <thead>           <tr>             <th>Comment</th>             <th>Formatting</th>             <th>Relevance</th>             <th>Reward</th>           </tr>         </thead>         <tbody>                      <tr>             <td>               <h6>                 <a href="https://github.com/ubiquibot/comment-incentives/issues/22#issuecomment-1949333227" target="_blank" rel="noopener">@molecula451 I tried to override X25519_PRIVATE_KEY but it did n&hellip;</a>               </h6>             </td>             <td>             <details>               <summary>                 3.73               </summary>               <pre>content:&#13;  p:&#13;    regex:&#13;      \b\w+\b:&#13;        wordCount: 49&#13;        wordValue: 0.1&#13;    score: 1&#13;    elementCount: 1&#13;multiplier: 1&#13;result: 3.73&#13;</pre>              </details>             </td>             <td>0.8</td>             <td>3.184</td>           </tr>           <tr>             <td>               <h6>                 <a href="https://github.com/ubiquibot/comment-incentives/pull/25" target="_blank" rel="noopener">The new evmPrivateKeyEncrypted generated for address 0x3a2E44e10&hellip;</a>               </h6>             </td>             <td>             <details>               <summary>                 0               </summary>               <pre>content:&#13;  p:&#13;    regex:&#13;      \b\w+\b:&#13;        wordCount: 18&#13;        wordValue: 0&#13;    score: 1&#13;    elementCount: 2&#13;multiplier: 0&#13;result: 0&#13;</pre>              </details>             </td>             <td>0.8</td>             <td>0.4</td>           </tr>           <tr>             <td>               <h6>                 <a href="https://github.com/ubiquibot/comment-incentives/pull/25#issuecomment-1949044575" target="_blank" rel="noopener">@pavlovcik @molecula451 please check now again, I added to docs.</a>               </h6>             </td>             <td>             <details>               <summary>                 4.83               </summary>               <pre>content:&#13;  p:&#13;    regex:&#13;      \b\w+\b:&#13;        wordCount: 10&#13;        wordValue: 0.2&#13;    score: 1&#13;    elementCount: 1&#13;multiplier: 2&#13;result: 4.83&#13;</pre>              </details>             </td>             <td>1</td>             <td>4.83</td>           </tr>           <tr>             <td>               <h6>                 <a href="https://github.com/ubiquibot/comment-incentives/pull/25#issuecomment-1949046925" target="_blank" rel="noopener">No way, full details are available in plain sight, only for test&hellip;</a>               </h6>             </td>             <td>             <details>               <summary>                 6               </summary>               <pre>content:&#13;  p:&#13;    regex:&#13;      \b\w+\b:&#13;        wordCount: 15&#13;        wordValue: 0.2&#13;    score: 1&#13;    elementCount: 1&#13;multiplier: 2&#13;result: 6&#13;</pre>              </details>             </td>             <td>1</td>             <td>6</td>           </tr>         </tbody>       </table>     </details><details>       <summary>         <b>           <h3>             <a href="https://pay.ubq.fi?claim=W3sidHlwZSI6ImVyYzIwLXBlcm1pdCIsInBlcm1pdCI6eyJwZXJtaXR0ZWQiOnsidG9rZW4iOiIweGU5MUQxNTNFMGI0MTUxOEEyQ2U4RGQzRDc5NDRGYTg2MzQ2M2E5N2QiLCJhbW91bnQiOiI1NDY4MDAwMDAwMDAwMDAwMDAwIn0sIm5vbmNlIjoiMTg0Mjc4OTk1ODM3NTAwODQ0Njg3NTg1NjIxNTU0MzQ5MzU5Nzc1OTU1MDg3MzA3MDMzNTgwODYxNjI3NDIzODg4NzcxNzk5MjA4NTAiLCJkZWFkbGluZSI6IjU3ODk2MDQ0NjE4NjU4MDk3NzExNzg1NDkyNTA0MzQzOTUzOTI2NjM0OTkyMzMyODIwMjgyMDE5NzI4NzkyMDAzOTU2NTY0ODE5OTY3In0sInRyYW5zZmVyRGV0YWlscyI6eyJ0byI6IjB4NEQwNzA0ZjQwMEQ1N0JhOTNlRWE4ODc2NUMzRmNEQkQ4MjZkQ0ZjNCIsInJlcXVlc3RlZEFtb3VudCI6IjU0NjgwMDAwMDAwMDAwMDAwMDAifSwib3duZXIiOiIweGQ5NTMwRjNmYkJFYTExYmVEMDFEQzA5RTc5MzE4ZjJmMjAyMjM3MTYiLCJzaWduYXR1cmUiOiIweGQ5OTc3NWI1MzU5YWY1YjI3ZDcyNTM0OTIwMTc5MWM5ODkzZTRlMGZhZjI2OGQ1YTczNjY0NThiZDJhMDZkZTMwMWE2ZjczMjE4ODQxNWYwYmMwM2M0MTUyOTNhZjA1NGE4NjAyMzRmZmIwMTlkNGQwNDVlMjA5N2E2MTA1YWZkMWIiLCJuZXR3b3JrSWQiOjEwMH1d" target="_blank" rel="noopener">               [ 5.468 WXDAI ]             </a>           </h3>           <h6>             @molecula451           </h6>         </b>       </summary>       <h6>Contributions Overview</h6>       <table>         <thead>           <tr>             <th>View</th>             <th>Contribution</th>             <th>Count</th>             <th>Reward</th>           </tr>         </thead>         <tbody>                      <tr>             <td>Issue</td>             <td>Comment</td>             <td>6</td>             <td>4.648</td>           </tr>           <tr>             <td>Review</td>             <td>Comment</td>             <td>2</td>             <td>0.82</td>           </tr>         </tbody>       </table>       <h6>Conversation Incentives</h6>       <table>         <thead>           <tr>             <th>Comment</th>             <th>Formatting</th>             <th>Relevance</th>             <th>Reward</th>           </tr>         </thead>         <tbody>                      <tr>             <td>               <h6>                 <a href="https://github.com/ubiquibot/comment-incentives/issues/22#issuecomment-1948916343" target="_blank" rel="noopener">pavlovcik i think we need to update a bit the readme ![image_20&hellip;</a>               </h6>             </td>             <td>             <details>               <summary>                 1.25               </summary>               <pre>content:&#13;  p:&#13;    regex:&#13;      \b\w+\b:&#13;        wordCount: 15&#13;        wordValue: 0.1&#13;    score: 1&#13;    elementCount: 3&#13;  img:&#13;    regex:&#13;      \b\w+\b:&#13;        wordCount: 0&#13;        wordValue: 0.1&#13;    score: 1&#13;    elementCount: 1&#13;multiplier: 0.25&#13;result: 1.25&#13;</pre>              </details>             </td>             <td>0.8</td>             <td>1.8</td>           </tr>           <tr>             <td>               <h6>                 <a href="https://github.com/ubiquibot/comment-incentives/issues/22#issuecomment-1948989989" target="_blank" rel="noopener">let us know when done</a>               </h6>             </td>             <td>             <details>               <summary>                 0.35               </summary>               <pre>content:&#13;  p:&#13;    regex:&#13;      \b\w+\b:&#13;        wordCount: 5&#13;        wordValue: 0.1&#13;    score: 1&#13;    elementCount: 1&#13;multiplier: 0.25&#13;result: 0.35&#13;</pre>              </details>             </td>             <td>0.8</td>             <td>0.48</td>           </tr>           <tr>             <td>               <h6>                 <a href="https://github.com/ubiquibot/comment-incentives/issues/22#issuecomment-1949195772" target="_blank" rel="noopener">https://github.com/ubiquibot/comment-incentives/actions/runs/793&hellip;</a>               </h6>             </td>             <td>             <details>               <summary>                 0.49               </summary>               <pre>content:&#13;  p:&#13;    regex:&#13;      \b\w+\b:&#13;        wordCount: 14&#13;        wordValue: 0.1&#13;    score: 1&#13;    elementCount: 1&#13;multiplier: 0.25&#13;result: 0.49&#13;</pre>              </details>             </td>             <td>0.8</td>             <td>0.592</td>           </tr>           <tr>             <td>               <h6>                 <a href="https://github.com/ubiquibot/comment-incentives/issues/22#issuecomment-1949564869" target="_blank" rel="noopener">@pavlovcik permitted with hard debug (tho no funds in the privat&hellip;</a>               </h6>             </td>             <td>             <details>               <summary>                 0.46               </summary>               <pre>content:&#13;  p:&#13;    regex:&#13;      \b\w+\b:&#13;        wordCount: 12&#13;        wordValue: 0.1&#13;    score: 1&#13;    elementCount: 1&#13;multiplier: 0.25&#13;result: 0.46&#13;</pre>              </details>             </td>             <td>0.8</td>             <td>0.568</td>           </tr>           <tr>             <td>               <h6>                 <a href="https://github.com/ubiquibot/comment-incentives/issues/22#issuecomment-1949635137" target="_blank" rel="noopener">pavlovcik i re-generated the X25519 to trigger the permit, what &hellip;</a>               </h6>             </td>             <td>             <details>               <summary>                 0.71               </summary>               <pre>content:&#13;  p:&#13;    regex:&#13;      \b\w+\b:&#13;        wordCount: 31&#13;        wordValue: 0.1&#13;    score: 1&#13;    elementCount: 1&#13;multiplier: 0.25&#13;result: 0.71&#13;</pre>              </details>             </td>             <td>0.8</td>             <td>0.768</td>           </tr>           <tr>             <td>               <h6>                 <a href="https://github.com/ubiquibot/comment-incentives/issues/22#issuecomment-1949639196" target="_blank" rel="noopener">sure thing</a>               </h6>             </td>             <td>             <details>               <summary>                 0.3               </summary>               <pre>content:&#13;  p:&#13;    regex:&#13;      \b\w+\b:&#13;        wordCount: 2&#13;        wordValue: 0.1&#13;    score: 1&#13;    elementCount: 1&#13;multiplier: 0.25&#13;result: 0.3&#13;</pre>              </details>             </td>             <td>0.8</td>             <td>0.44</td>           </tr>           <tr>             <td>               <h6>                 <a href="https://github.com/ubiquibot/comment-incentives/pull/25#issuecomment-1949038563" target="_blank" rel="noopener">indeed</a>               </h6>             </td>             <td>             <details>               <summary>                 0.28               </summary>               <pre>content:&#13;  p:&#13;    regex:&#13;      \b\w+\b:&#13;        wordCount: 1&#13;        wordValue: 0.1&#13;    score: 1&#13;    elementCount: 1&#13;multiplier: 0.25&#13;result: 0.28&#13;</pre>              </details>             </td>             <td>1</td>             <td>0.28</td>           </tr>           <tr>             <td>               <h6>                 <a href="https://github.com/ubiquibot/comment-incentives/pull/25#issuecomment-1949044855" target="_blank" rel="noopener">go to go pavlovick, we'll be using this one for test only or tes&hellip;</a>               </h6>             </td>             <td>             <details>               <summary>                 0.54               </summary>               <pre>content:&#13;  p:&#13;    regex:&#13;      \b\w+\b:&#13;        wordCount: 18&#13;        wordValue: 0.1&#13;    score: 1&#13;    elementCount: 1&#13;multiplier: 0.25&#13;result: 0.54&#13;</pre>              </details>             </td>             <td>1</td>             <td>0.54</td>           </tr>         </tbody>       </table>     </details><details>       <summary>         <b>           <h3>             <a href="https://pay.ubq.fi?claim=W3sidHlwZSI6ImVyYzIwLXBlcm1pdCIsInBlcm1pdCI6eyJwZXJtaXR0ZWQiOnsidG9rZW4iOiIweGU5MUQxNTNFMGI0MTUxOEEyQ2U4RGQzRDc5NDRGYTg2MzQ2M2E5N2QiLCJhbW91bnQiOiI5NzAyODAwMDAwMDAwMDAwMDAwMCJ9LCJub25jZSI6IjMzOTI5NDE3NjI3OTM5NzU1OTMxNzgxMTE1NjU5ODM3OTc0NzU4OTQwMzc0OTU0MDQxMzEyODYzODI3ODA0MTE2ODc3MDgzNTI4ODgiLCJkZWFkbGluZSI6IjU3ODk2MDQ0NjE4NjU4MDk3NzExNzg1NDkyNTA0MzQzOTUzOTI2NjM0OTkyMzMyODIwMjgyMDE5NzI4NzkyMDAzOTU2NTY0ODE5OTY3In0sInRyYW5zZmVyRGV0YWlscyI6eyJ0byI6IjB4NEQwNzA0ZjQwMEQ1N0JhOTNlRWE4ODc2NUMzRmNEQkQ4MjZkQ0ZjNCIsInJlcXVlc3RlZEFtb3VudCI6Ijk3MDI4MDAwMDAwMDAwMDAwMDAwIn0sIm93bmVyIjoiMHhkOTUzMEYzZmJCRWExMWJlRDAxREMwOUU3OTMxOGYyZjIwMjIzNzE2Iiwic2lnbmF0dXJlIjoiMHgwMDgzMjA3MmFlNjg4NWRkN2M2ZjVhNDE3ZDUxYjRhZjNhMGQxZDFiMDI2ZGEyOGFlZDVlMjQ3OGQ2ZGFkNDllM2Y5MmJhOGIxNmRlNTc0Mjk5NzIxNDk2MjQ4YWQyYzZhODE4MDMyNTQzYTI4NDE2NzU0MWRjMTA3YzBhYzBlYzFiIiwibmV0d29ya0lkIjoxMDB9XQ==" target="_blank" rel="noopener">               [ 97.028 WXDAI ]             </a>           </h3>           <h6>             @0x4007           </h6>         </b>       </summary>       <h6>Contributions Overview</h6>       <table>         <thead>           <tr>             <th>View</th>             <th>Contribution</th>             <th>Count</th>             <th>Reward</th>           </tr>         </thead>         <tbody>                      <tr>             <td>Issue</td>             <td>Specification</td>             <td>1</td>             <td>6.49</td>           </tr>           <tr>             <td>Issue</td>             <td>Comment</td>             <td>6</td>             <td>25.448</td>           </tr>           <tr>             <td>Review</td>             <td>Comment</td>             <td>3</td>             <td>65.09</td>           </tr>         </tbody>       </table>       <h6>Conversation Incentives</h6>       <table>         <thead>           <tr>             <th>Comment</th>             <th>Formatting</th>             <th>Relevance</th>             <th>Reward</th>           </tr>         </thead>         <tbody>                      <tr>             <td>               <h6>                 <a href="https://github.com/ubiquibot/comment-incentives/issues/22" target="_blank" rel="noopener">Can somebody work on generating a new &#96;X25519_PRIVATE_KEY&#9&hellip;</a>               </h6>             </td>             <td>             <details>               <summary>                 6.49               </summary>               <pre>content:&#13;  p:&#13;    regex:&#13;      \b\w+\b:&#13;        wordCount: 19&#13;        wordValue: 0.1&#13;      \b\W+\b:&#13;        wordCount: 18&#13;        wordValue: 0.1&#13;    score: 1&#13;    elementCount: 3&#13;  code:&#13;    regex:&#13;      \b\w+\b:&#13;        wordCount: 1&#13;        wordValue: 0.1&#13;      \b\W+\b:&#13;        wordCount: 0&#13;        wordValue: 0.1&#13;    score: 1&#13;    elementCount: 1&#13;multiplier: 1&#13;result: 6.49&#13;</pre>              </details>             </td>             <td>1</td>             <td>6.49</td>           </tr>           <tr>             <td>               <h6>                 <a href="https://github.com/ubiquibot/comment-incentives/issues/22#issuecomment-1948930217" target="_blank" rel="noopener">Link below for conversation context. It was to me. Anyways you n&hellip;</a>               </h6>             </td>             <td>             <details>               <summary>                 3.66               </summary>               <pre>content:&#13;  p:&#13;    regex:&#13;      \b\w+\b:&#13;        wordCount: 21&#13;        wordValue: 0.2&#13;    score: 1&#13;    elementCount: 1&#13;multiplier: 1&#13;result: 3.66&#13;</pre>              </details>             </td>             <td>0.8</td>             <td>3.128</td>           </tr>           <tr>             <td>               <h6>                 <a href="https://github.com/ubiquibot/comment-incentives/issues/22#issuecomment-1949201722" target="_blank" rel="noopener">In the repository secrets I think I need to change the key to ma&hellip;</a>               </h6>             </td>             <td>             <details>               <summary>                 3.11               </summary>               <pre>content:&#13;  p:&#13;    regex:&#13;      \b\w+\b:&#13;        wordCount: 16&#13;        wordValue: 0.2&#13;    score: 1&#13;    elementCount: 1&#13;multiplier: 1&#13;result: 3.11&#13;</pre>              </details>             </td>             <td>0.8</td>             <td>2.688</td>           </tr>           <tr>             <td>               <h6>                 <a href="https://github.com/ubiquibot/comment-incentives/issues/22#issuecomment-1949203681" target="_blank" rel="noopener">I just changed it to &#96;627H-BcWbcp_O3YmQGIA6MqgxVsFuplFCA9DK3&hellip;</a>               </h6>             </td>             <td>             <details>               <summary>                 11.67               </summary>               <pre>content:&#13;  p:&#13;    regex:&#13;      \b\w+\b:&#13;        wordCount: 69&#13;        wordValue: 0.2&#13;    score: 1&#13;    elementCount: 3&#13;  code:&#13;    regex:&#13;      \b\w+\b:&#13;        wordCount: 2&#13;        wordValue: 0.2&#13;    score: 1&#13;    elementCount: 1&#13;multiplier: 1&#13;result: 11.67&#13;</pre>              </details>             </td>             <td>0.8</td>             <td>10.136</td>           </tr>           <tr>             <td>               <h6>                 <a href="https://github.com/ubiquibot/comment-incentives/issues/22#issuecomment-1949633751" target="_blank" rel="noopener">I don't understand what you mean by this</a>               </h6>             </td>             <td>             <details>               <summary>                 2.29               </summary>               <pre>content:&#13;  p:&#13;    regex:&#13;      \b\w+\b:&#13;        wordCount: 9&#13;        wordValue: 0.2&#13;    score: 1&#13;    elementCount: 1&#13;multiplier: 1&#13;result: 2.29&#13;</pre>              </details>             </td>             <td>0.8</td>             <td>2.032</td>           </tr>           <tr>             <td>               <h6>                 <a href="https://github.com/ubiquibot/comment-incentives/issues/22#issuecomment-1949639054" target="_blank" rel="noopener">I'll investigate more on my computer later.</a>               </h6>             </td>             <td>             <details>               <summary>                 2.17               </summary>               <pre>content:&#13;  p:&#13;    regex:&#13;      \b\w+\b:&#13;        wordCount: 8&#13;        wordValue: 0.2&#13;    score: 1&#13;    elementCount: 1&#13;multiplier: 1&#13;result: 2.17&#13;</pre>              </details>             </td>             <td>0.8</td>             <td>1.936</td>           </tr>           <tr>             <td>               <h6>                 <a href="https://github.com/ubiquibot/comment-incentives/issues/22#issuecomment-1949642845" target="_blank" rel="noopener">Will it be an issue if I revert to the commit and secret that I &hellip;</a>               </h6>             </td>             <td>             <details>               <summary>                 6.66               </summary>               <pre>content:&#13;  p:&#13;    regex:&#13;      \b\w+\b:&#13;        wordCount: 51&#13;        wordValue: 0.2&#13;    score: 1&#13;    elementCount: 1&#13;multiplier: 1&#13;result: 6.66&#13;</pre>              </details>             </td>             <td>0.8</td>             <td>5.528</td>           </tr>           <tr>             <td>               <h6>                 <a href="https://github.com/ubiquibot/comment-incentives/pull/25#issuecomment-1949021356" target="_blank" rel="noopener">Need to document a private key too</a>               </h6>             </td>             <td>             <details>               <summary>                 1.52               </summary>               <pre>content:&#13;  p:&#13;    regex:&#13;      \b\w+\b:&#13;        wordCount: 7&#13;        wordValue: 0.1&#13;    score: 1&#13;    elementCount: 1&#13;multiplier: 1&#13;result: 1.52&#13;</pre>              </details>             </td>             <td>1</td>             <td>1.52</td>           </tr>           <tr>             <td>               <h6>                 <a href="https://github.com/ubiquibot/comment-incentives/pull/25#issuecomment-1949196677" target="_blank" rel="noopener">I was editing this right now but was too slow to push.</a>               </h6>             </td>             <td>             <details>               <summary>                 1.83               </summary>               <pre>content:&#13;  p:&#13;    regex:&#13;      \b\w+\b:&#13;        wordCount: 12&#13;        wordValue: 0.1&#13;    score: 1&#13;    elementCount: 1&#13;multiplier: 1&#13;result: 1.83&#13;</pre>              </details>             </td>             <td>1</td>             <td>1.83</td>           </tr>           <tr>             <td>               <h6>                 <a href="https://github.com/ubiquibot/comment-incentives/pull/25#issuecomment-1949196678" target="_blank" rel="noopener">I am quoting some code! &lt;task-lists sortable=""&gt; &lt;tab&hellip;</a>               </h6>             </td>             <td>             <details>               <summary>                 61.74               </summary>               <pre>content:&#13;  p:&#13;    regex:&#13;      \b\w+\b:&#13;        wordCount: 437&#13;        wordValue: 0.1&#13;    score: 1&#13;    elementCount: 38&#13;  code:&#13;    regex:&#13;      \b\w+\b:&#13;        wordCount: 2&#13;        wordValue: 0.1&#13;    score: 1&#13;    elementCount: 2&#13;  a:&#13;    regex:&#13;      \b\w+\b:&#13;        wordCount: 0&#13;        wordValue: 0.1&#13;    score: 1&#13;    elementCount: 1&#13;  ul:&#13;    regex:&#13;      \b\w+\b:&#13;        wordCount: 0&#13;        wordValue: 0.1&#13;    score: 1&#13;    elementCount: 1&#13;  li:&#13;    regex:&#13;      \b\w+\b:&#13;        wordCount: 0&#13;        wordValue: 0.1&#13;    score: 1&#13;    elementCount: 2&#13;multiplier: 1&#13;result: 61.74&#13;</pre>              </details>             </td>             <td>1</td>             <td>61.74</td>           </tr>         </tbody>       </table>     </details>
-<!--
-https://github.com/ubiquibot/conversation-rewards/actions/runs/1
-{
-  "gitcoindev": {
-    "userId": 88761781,
-    "total": 51.914,
-    "task": {
-      "reward": 37.5,
-      "multiplier": 1
-    },
-    "comments": [
-      {
-        "id": 1949333227,
-        "content": "@molecula451 I tried to override X25519_PRIVATE_KEY but it did not help. It seems that https://github.com/ubiquibot/production/blob/1937a6ba75588f51d1bf07fed1f6384f79090465/.github/ubiquibot-config.yml#L2 takes precedence over https://github.com/ubiquibot/comment-incentives/blob/main/.github/ubiquibot-config.yml#L2 (I see the first one in logs).",
-        "url": "https://github.com/ubiquibot/comment-incentives/issues/22#issuecomment-1949333227",
-        "type": "ISSUE_ASSIGNEE",
-        "score": {
-          "reward": 3.184,
-          "formatting": {
-            "content": {
-              "p": {
-                "regex": {
-                  "\\b\\w+\\b": {
-                    "wordCount": 49,
-                    "wordValue": 0.1
-                  }
-                },
-                "score": 1,
-                "elementCount": 1
-              }
-            },
-            "multiplier": 1,
-            "result": 3.73
-          },
-          "relevance": 0.8
-        }
-      },
-      {
-        "id": 1730006888,
-        "content": "The new evmPrivateKeyEncrypted generated for address 0x3a2E44e10AbEf5CB4a6E492c5ba93d30068d2D95 (no funds).\r\nResolves: https://github.com/ubiquibot/comment-incentives/issues/22",
-        "url": "https://github.com/ubiquibot/comment-incentives/pull/25",
-        "type": "PULL_SPECIFICATION",
-        "score": {
-          "reward": 0.4,
-          "formatting": {
-            "content": {
-              "p": {
-                "regex": {
-                  "\\b\\w+\\b": {
-                    "wordCount": 18,
-                    "wordValue": 0
-                  }
-                },
-                "score": 1,
-                "elementCount": 2
-              }
-            },
-            "multiplier": 0,
-            "result": 0
-          },
-          "relevance": 0.8
-        }
-      },
-      {
-        "id": 1949044575,
-        "content": "@pavlovcik @molecula451 please check now again, I added to docs.",
-        "url": "https://github.com/ubiquibot/comment-incentives/pull/25#issuecomment-1949044575",
-        "type": "PULL_AUTHOR",
-        "score": {
-          "reward": 4.83,
-          "formatting": {
-            "content": {
-              "p": {
-                "regex": {
-                  "\\b\\w+\\b": {
-                    "wordCount": 10,
-                    "wordValue": 0.2
-                  }
-                },
-                "score": 1,
-                "elementCount": 1
-              }
-            },
-            "multiplier": 2,
-            "result": 4.83
-          },
-          "relevance": 1
-        }
-      },
-      {
-        "id": 1949046925,
-        "content": "No way, full details are available in plain sight, only for test in production purposes",
-        "url": "https://github.com/ubiquibot/comment-incentives/pull/25#issuecomment-1949046925",
-        "type": "PULL_AUTHOR",
-        "score": {
-          "reward": 6,
-          "formatting": {
-            "content": {
-              "p": {
-                "regex": {
-                  "\\b\\w+\\b": {
-                    "wordCount": 15,
-                    "wordValue": 0.2
-                  }
-                },
-                "score": 1,
-                "elementCount": 1
-              }
-            },
-            "multiplier": 2,
-            "result": 6
-          },
-          "relevance": 1
-        }
-      }
-    ],
-    "permitUrl": "https://pay.ubq.fi?claim=W3sidHlwZSI6ImVyYzIwLXBlcm1pdCIsInBlcm1pdCI6eyJwZXJtaXR0ZWQiOnsidG9rZW4iOiIweGU5MUQxNTNFMGI0MTUxOEEyQ2U4RGQzRDc5NDRGYTg2MzQ2M2E5N2QiLCJhbW91bnQiOiI1MTkxNDAwMDAwMDAwMDAwMDAwMCJ9LCJub25jZSI6IjU2NTUzNDk0NDU0MDk3MDE4NzcyMjE2NjE5NTI3NTk5MjE1NzUwNDQ1NjI4MjY2Njk2MjA3MzcxNjE1Mzc1NTEzMjM5NjM2MDMyMDE4IiwiZGVhZGxpbmUiOiI1Nzg5NjA0NDYxODY1ODA5NzcxMTc4NTQ5MjUwNDM0Mzk1MzkyNjYzNDk5MjMzMjgyMDI4MjAxOTcyODc5MjAwMzk1NjU2NDgxOTk2NyJ9LCJ0cmFuc2ZlckRldGFpbHMiOnsidG8iOiIweDREMDcwNGY0MDBENTdCYTkzZUVhODg3NjVDM0ZjREJEODI2ZENGYzQiLCJyZXF1ZXN0ZWRBbW91bnQiOiI1MTkxNDAwMDAwMDAwMDAwMDAwMCJ9LCJvd25lciI6IjB4ZDk1MzBGM2ZiQkVhMTFiZUQwMURDMDlFNzkzMThmMmYyMDIyMzcxNiIsInNpZ25hdHVyZSI6IjB4MWRjOWFhMzdhNDJhMGY2Mjg2ZWIwMDM5YTAyNDZiZGY0YWQ1MDQ2ZDQ2YmYxOTMzMmUzMDUzY2QyYzc4YWUxZjUyOTZjNzRmNGM4YmRjODQ3MWVlZWMxODkyOTgwMWVlMzNmY2Q1NWVjNDRhZTc5ZTdlNDVlMTllODI0OGI3NmUxYyIsIm5ldHdvcmtJZCI6MTAwfV0="
-  },
-  "molecula451": {
-    "total": 5.468,
-    "userId": 41552663,
-    "comments": [
-      {
-        "id": 1948916343,
-        "content": "pavlovcik i think we need to update a bit the readme\r\n![image_2024-02-16_131036879](https://github.com/ubiquibot/comment-incentives/assets/41552663/41516d66-4666-47d7-9efe-517fb26293dd)\r\ndm what to whom?",
-        "url": "https://github.com/ubiquibot/comment-incentives/issues/22#issuecomment-1948916343",
-        "type": "ISSUE_CONTRIBUTOR",
-        "score": {
-          "reward": 1.8,
-          "formatting": {
-            "content": {
-              "p": {
-                "regex": {
-                  "\\b\\w+\\b": {
-                    "wordCount": 15,
-                    "wordValue": 0.1
-                  }
-                },
-                "score": 1,
-                "elementCount": 3
-              },
-              "img": {
-                "regex": {
-                  "\\b\\w+\\b": {
-                    "wordCount": 0,
-                    "wordValue": 0.1
-                  }
-                },
-                "score": 1,
-                "elementCount": 1
-              }
-            },
-            "multiplier": 0.25,
-            "result": 1.25
-          },
-          "relevance": 0.8
-        }
-      },
-      {
-        "id": 1948989989,
-        "content": "let us know when done",
-        "url": "https://github.com/ubiquibot/comment-incentives/issues/22#issuecomment-1948989989",
-        "type": "ISSUE_CONTRIBUTOR",
-        "score": {
-          "reward": 0.48,
-          "formatting": {
-            "content": {
-              "p": {
-                "regex": {
-                  "\\b\\w+\\b": {
-                    "wordCount": 5,
-                    "wordValue": 0.1
-                  }
-                },
-                "score": 1,
-                "elementCount": 1
-              }
-            },
-            "multiplier": 0.25,
-            "result": 0.35
-          },
-          "relevance": 0.8
-        }
-      },
-      {
-        "id": 1949195772,
-        "content": "https://github.com/ubiquibot/comment-incentives/actions/runs/7935268560 invalid input sounds unexpected @gitcoindev ??",
-        "url": "https://github.com/ubiquibot/comment-incentives/issues/22#issuecomment-1949195772",
-        "type": "ISSUE_CONTRIBUTOR",
-        "score": {
-          "reward": 0.592,
-          "formatting": {
-            "content": {
-              "p": {
-                "regex": {
-                  "\\b\\w+\\b": {
-                    "wordCount": 14,
-                    "wordValue": 0.1
-                  }
-                },
-                "score": 1,
-                "elementCount": 1
-              }
-            },
-            "multiplier": 0.25,
-            "result": 0.49
-          },
-          "relevance": 0.8
-        }
-      },
-      {
-        "id": 1949564869,
-        "content": "@pavlovcik permitted with hard debug (tho no funds in the private key)",
-        "url": "https://github.com/ubiquibot/comment-incentives/issues/22#issuecomment-1949564869",
-        "type": "ISSUE_CONTRIBUTOR",
-        "score": {
-          "reward": 0.568,
-          "formatting": {
-            "content": {
-              "p": {
-                "regex": {
-                  "\\b\\w+\\b": {
-                    "wordCount": 12,
-                    "wordValue": 0.1
-                  }
-                },
-                "score": 1,
-                "elementCount": 1
-              }
-            },
-            "multiplier": 0.25,
-            "result": 0.46
-          },
-          "relevance": 0.8
-        }
-      },
-      {
-        "id": 1949635137,
-        "content": "pavlovcik i re-generated the X25519 to trigger the permit, what you don't understand? using a private key i own, but also did many commits to reach the root cause",
-        "url": "https://github.com/ubiquibot/comment-incentives/issues/22#issuecomment-1949635137",
-        "type": "ISSUE_CONTRIBUTOR",
-        "score": {
-          "reward": 0.768,
-          "formatting": {
-            "content": {
-              "p": {
-                "regex": {
-                  "\\b\\w+\\b": {
-                    "wordCount": 31,
-                    "wordValue": 0.1
-                  }
-                },
-                "score": 1,
-                "elementCount": 1
-              }
-            },
-            "multiplier": 0.25,
-            "result": 0.71
-          },
-          "relevance": 0.8
-        }
-      },
-      {
-        "id": 1949639196,
-        "content": "sure thing",
-        "url": "https://github.com/ubiquibot/comment-incentives/issues/22#issuecomment-1949639196",
-        "type": "ISSUE_CONTRIBUTOR",
-        "score": {
-          "reward": 0.44,
-          "formatting": {
-            "content": {
-              "p": {
-                "regex": {
-                  "\\b\\w+\\b": {
-                    "wordCount": 2,
-                    "wordValue": 0.1
-                  }
-                },
-                "score": 1,
-                "elementCount": 1
-              }
-            },
-            "multiplier": 0.25,
-            "result": 0.3
-          },
-          "relevance": 0.8
-        }
-      },
-      {
-        "id": 1949038563,
-        "content": "indeed",
-        "url": "https://github.com/ubiquibot/comment-incentives/pull/25#issuecomment-1949038563",
-        "type": "PULL_CONTRIBUTOR",
-        "score": {
-          "reward": 0.28,
-          "formatting": {
-            "content": {
-              "p": {
-                "regex": {
-                  "\\b\\w+\\b": {
-                    "wordCount": 1,
-                    "wordValue": 0.1
-                  }
-                },
-                "score": 1,
-                "elementCount": 1
-              }
-            },
-            "multiplier": 0.25,
-            "result": 0.28
-          },
-          "relevance": 1
-        }
-      },
-      {
-        "id": 1949044855,
-        "content": "go to go pavlovick, we'll be using this one for test only or test in production (lmao) ?",
-        "url": "https://github.com/ubiquibot/comment-incentives/pull/25#issuecomment-1949044855",
-        "type": "PULL_CONTRIBUTOR",
-        "score": {
-          "reward": 0.54,
-          "formatting": {
-            "content": {
-              "p": {
-                "regex": {
-                  "\\b\\w+\\b": {
-                    "wordCount": 18,
-                    "wordValue": 0.1
-                  }
-                },
-                "score": 1,
-                "elementCount": 1
-              }
-            },
-            "multiplier": 0.25,
-            "result": 0.54
-          },
-          "relevance": 1
-        }
-      }
-    ],
-    "permitUrl": "https://pay.ubq.fi?claim=W3sidHlwZSI6ImVyYzIwLXBlcm1pdCIsInBlcm1pdCI6eyJwZXJtaXR0ZWQiOnsidG9rZW4iOiIweGU5MUQxNTNFMGI0MTUxOEEyQ2U4RGQzRDc5NDRGYTg2MzQ2M2E5N2QiLCJhbW91bnQiOiI1NDY4MDAwMDAwMDAwMDAwMDAwIn0sIm5vbmNlIjoiMTg0Mjc4OTk1ODM3NTAwODQ0Njg3NTg1NjIxNTU0MzQ5MzU5Nzc1OTU1MDg3MzA3MDMzNTgwODYxNjI3NDIzODg4NzcxNzk5MjA4NTAiLCJkZWFkbGluZSI6IjU3ODk2MDQ0NjE4NjU4MDk3NzExNzg1NDkyNTA0MzQzOTUzOTI2NjM0OTkyMzMyODIwMjgyMDE5NzI4NzkyMDAzOTU2NTY0ODE5OTY3In0sInRyYW5zZmVyRGV0YWlscyI6eyJ0byI6IjB4NEQwNzA0ZjQwMEQ1N0JhOTNlRWE4ODc2NUMzRmNEQkQ4MjZkQ0ZjNCIsInJlcXVlc3RlZEFtb3VudCI6IjU0NjgwMDAwMDAwMDAwMDAwMDAifSwib3duZXIiOiIweGQ5NTMwRjNmYkJFYTExYmVEMDFEQzA5RTc5MzE4ZjJmMjAyMjM3MTYiLCJzaWduYXR1cmUiOiIweGQ5OTc3NWI1MzU5YWY1YjI3ZDcyNTM0OTIwMTc5MWM5ODkzZTRlMGZhZjI2OGQ1YTczNjY0NThiZDJhMDZkZTMwMWE2ZjczMjE4ODQxNWYwYmMwM2M0MTUyOTNhZjA1NGE4NjAyMzRmZmIwMTlkNGQwNDVlMjA5N2E2MTA1YWZkMWIiLCJuZXR3b3JrSWQiOjEwMH1d"
-  },
-  "0x4007": {
-    "total": 97.028,
-    "userId": 4975670,
-    "comments": [
-      {
-        "id": 1948930217,
-        "content": "Link below for conversation context. It was to me. Anyways you need to create a new private key for this task!",
-        "url": "https://github.com/ubiquibot/comment-incentives/issues/22#issuecomment-1948930217",
-        "type": "ISSUE_AUTHOR",
-        "score": {
-          "reward": 3.128,
-          "formatting": {
-            "content": {
-              "p": {
-                "regex": {
-                  "\\b\\w+\\b": {
-                    "wordCount": 21,
-                    "wordValue": 0.2
-                  }
-                },
-                "score": 1,
-                "elementCount": 1
-              }
-            },
-            "multiplier": 1,
-            "result": 3.66
-          },
-          "relevance": 0.8
-        }
-      },
-      {
-        "id": 1949201722,
-        "content": "In the repository secrets I think I need to change the key to match @gitcoindev's",
-        "url": "https://github.com/ubiquibot/comment-incentives/issues/22#issuecomment-1949201722",
-        "type": "ISSUE_AUTHOR",
-        "score": {
-          "reward": 2.688,
-          "formatting": {
-            "content": {
-              "p": {
-                "regex": {
-                  "\\b\\w+\\b": {
-                    "wordCount": 16,
-                    "wordValue": 0.2
-                  }
-                },
-                "score": 1,
-                "elementCount": 1
-              }
-            },
-            "multiplier": 1,
-            "result": 3.11
-          },
-          "relevance": 0.8
-        }
-      },
-      {
-        "id": 1949203681,
-        "content": "I just changed it to `627H-BcWbcp_O3YmQGIA6MqgxVsFuplFCA9DK3iC7GQ`\r\nI hope that it doesn't break production for some reason (it should get it from Netlify secrets, but not sure if we implemented this correctly!)\r\nI fear that we might need to build a feature for this to support development key pair and production. Unfortunately I'm already winding down for the day so I'll leave you guys to try and investigate.",
-        "url": "https://github.com/ubiquibot/comment-incentives/issues/22#issuecomment-1949203681",
-        "type": "ISSUE_AUTHOR",
-        "score": {
-          "reward": 10.136,
-          "formatting": {
-            "content": {
-              "p": {
-                "regex": {
-                  "\\b\\w+\\b": {
-                    "wordCount": 69,
-                    "wordValue": 0.2
-                  }
-                },
-                "score": 1,
-                "elementCount": 3
-              },
-              "code": {
-                "regex": {
-                  "\\b\\w+\\b": {
-                    "wordCount": 2,
-                    "wordValue": 0.2
-                  }
-                },
-                "score": 1,
-                "elementCount": 1
-              }
-            },
-            "multiplier": 1,
-            "result": 11.67
-          },
-          "relevance": 0.8
-        }
-      },
-      {
-        "id": 1949633751,
-        "content": "I don't understand what you mean by this",
-        "url": "https://github.com/ubiquibot/comment-incentives/issues/22#issuecomment-1949633751",
-        "type": "ISSUE_AUTHOR",
-        "score": {
-          "reward": 2.032,
-          "formatting": {
-            "content": {
-              "p": {
-                "regex": {
-                  "\\b\\w+\\b": {
-                    "wordCount": 9,
-                    "wordValue": 0.2
-                  }
-                },
-                "score": 1,
-                "elementCount": 1
-              }
-            },
-            "multiplier": 1,
-            "result": 2.29
-          },
-          "relevance": 0.8
-        }
-      },
-      {
-        "id": 1949639054,
-        "content": "I'll investigate more on my computer later.",
-        "url": "https://github.com/ubiquibot/comment-incentives/issues/22#issuecomment-1949639054",
-        "type": "ISSUE_AUTHOR",
-        "score": {
-          "reward": 1.936,
-          "formatting": {
-            "content": {
-              "p": {
-                "regex": {
-                  "\\b\\w+\\b": {
-                    "wordCount": 8,
-                    "wordValue": 0.2
-                  }
-                },
-                "score": 1,
-                "elementCount": 1
-              }
-            },
-            "multiplier": 1,
-            "result": 2.17
-          },
-          "relevance": 0.8
-        }
-      },
-      {
-        "id": 1949642845,
-        "content": "Will it be an issue if I revert to the commit and secret that I had before?\nIt was the production x25519 key in the GitHub repository secrets when it was working like eight hours ago. \nPosting this message before checking on my computer to get you before you log off.",
-        "url": "https://github.com/ubiquibot/comment-incentives/issues/22#issuecomment-1949642845",
-        "type": "ISSUE_AUTHOR",
-        "score": {
-          "reward": 5.528,
-          "formatting": {
-            "content": {
-              "p": {
-                "regex": {
-                  "\\b\\w+\\b": {
-                    "wordCount": 51,
-                    "wordValue": 0.2
-                  }
-                },
-                "score": 1,
-                "elementCount": 1
-              }
-            },
-            "multiplier": 1,
-            "result": 6.66
-          },
-          "relevance": 0.8
-        }
-      },
-      {
-        "id": 2139000633,
-        "content": "Can somebody work on generating a new `X25519_PRIVATE_KEY` for the ubiquibot organization? We need to share it for development purposes.\r\n1. Generate a new key\r\n2. Encrypt a new `evmPrivateKeyEncrypted` (no funds!) and add to the org bot config\r\n3. Add the shared test key to the `comment-incentives` readme. \r\nhttps://github.com/ubiquibot/comment-incentives/pull/21/commits/567419d9688e92edf698f64c697f1a7cafe1d02e\r\n_Originally posted by @pavlovcik in https://github.com/ubiquibot/comment-incentives/issues/19#issuecomment-1948876653_",
-        "url": "https://github.com/ubiquibot/comment-incentives/issues/22",
-        "type": "ISSUE_SPECIFICATION",
-        "score": {
-          "reward": 6.49,
-          "formatting": {
-            "content": {
-              "p": {
-                "regex": {
-                  "\\b\\w+\\b": {
-                    "wordCount": 19,
-                    "wordValue": 0.1
-                  },
-                  "\\b\\W+\\b": {
-                    "wordCount": 18,
-                    "wordValue": 0.1
-                  }
-                },
-                "score": 1,
-                "elementCount": 3
-              },
-              "code": {
-                "regex": {
-                  "\\b\\w+\\b": {
-                    "wordCount": 1,
-                    "wordValue": 0.1
-                  },
-                  "\\b\\W+\\b": {
-                    "wordCount": 0,
-                    "wordValue": 0.1
-                  }
-                },
-                "score": 1,
-                "elementCount": 1
-              }
-            },
-            "multiplier": 1,
-            "result": 6.49
-          },
-          "relevance": 1
-        }
-      },
-      {
-        "id": 1949021356,
-        "content": "Need to document a private key too",
-        "url": "https://github.com/ubiquibot/comment-incentives/pull/25#issuecomment-1949021356",
-        "type": "PULL_COLLABORATOR",
-        "score": {
-          "reward": 1.52,
-          "formatting": {
-            "content": {
-              "p": {
-                "regex": {
-                  "\\b\\w+\\b": {
-                    "wordCount": 7,
-                    "wordValue": 0.1
-                  }
-                },
-                "score": 1,
-                "elementCount": 1
-              }
-            },
-            "multiplier": 1,
-            "result": 1.52
-          },
-          "relevance": 1
-        }
-      },
-      {
-        "id": 1949196677,
-        "content": "I was editing this right now but was too slow to push.",
-        "url": "https://github.com/ubiquibot/comment-incentives/pull/25#issuecomment-1949196677",
-        "type": "PULL_COLLABORATOR",
-        "score": {
-          "reward": 1.83,
-          "formatting": {
-            "content": {
-              "p": {
-                "regex": {
-                  "\\b\\w+\\b": {
-                    "wordCount": 12,
-                    "wordValue": 0.1
-                  }
-                },
-                "score": 1,
-                "elementCount": 1
-              }
-            },
-            "multiplier": 1,
-            "result": 1.83
-          },
-          "relevance": 1
-        }
-      },
-      {
-        "id": 1949196678,
-        "content": "I am quoting some code!\r\n&lt;task-lists sortable=\"\"&gt;\r\n&lt;table class=\"d-block user-select-contain\" data-paste-markdown-skip=\"\"&gt;\r\n  &lt;tbody class=\"d-block\"&gt;\r\n    &lt;tr class=\"d-block\"&gt;\r\n      &lt;td class=\"d-block comment-body markdown-body  js-comment-body\"&gt;\r\n          &lt;details open=\"\"&gt;       &lt;summary&gt;         &lt;b&gt;           &lt;h3 dir=\"auto\"&gt;             &lt;a href=\"https://pay.ubq.fi?claim=W3sidHlwZSI6ImVyYzIwLXBlcm1pdCIsInBlcm1pdCI6eyJwZXJtaXR0ZWQiOnsidG9rZW4iOiIweGU5MUQxNTNFMGI0MTUxOEEyQ2U4RGQzRDc5NDRGYTg2MzQ2M2E5N2QiLCJhbW91bnQiOiIyODAwMDAwMDAwMDAwMDAwMDAifSwibm9uY2UiOiIzODYyOTY0MDg5ODkzNzI1MzYwMjc5MjAyNzMxMjA2NzgzMTY0NDI2OTA3NTY2NTIxNzQ0NDkyNjQ1MTA0NTIyODU4Nzk1MjgzMDk0NCIsImRlYWRsaW5lIjoiNTc4OTYwNDQ2MTg2NTgwOTc3MTE3ODU0OTI1MDQzNDM5NTM5MjY2MzQ5OTIzMzI4MjAyODIwMTk3Mjg3OTIwMDM5NTY1NjQ4MTk5NjcifSwidHJhbnNmZXJEZXRhaWxzIjp7InRvIjoiMHgwZkMxYjkwOWJhOTI2NUE4NDZiODJDRjRDRTM1MmZjM2U3RWVCMkVEIiwicmVxdWVzdGVkQW1vdW50IjoiMjgwMDAwMDAwMDAwMDAwMDAwIn0sIm93bmVyIjoiMHg0NENhMTVEYjEwMWZEMWMxOTQ0NjdEYjZBRjBjNjdDNkJiRjRBQjUxIiwic2lnbmF0dXJlIjoiMHhiMzE4MmIwNjJiMDJmMjEwZTIzN2UzODQxMDNmNGE4YTUwMDNjMmYyODhiMDY5Nzg4MTY1ZDkwOWY4ODZmYTMzNTM4MjJlYjA5MGI1ODdjMWFiNWFiOTNjNTVlZDhkOTdiYzM3YzBmZjZlZDJhMWRkM2U1NjQ4M2JlMzk5MWIwNTFjIiwibmV0d29ya0lkIjoxMDB9XQ==\" rel=\"nofollow\"&gt;               [ 0.28 WXDAI ]             &lt;/a&gt;           &lt;/h3&gt;           &lt;h6 dir=\"auto\"&gt;             &lt;a class=\"user-mention notranslate\" data-hovercard-type=\"user\" data-hovercard-url=\"/users/gentlementlegen/hovercard\" data-octo-click=\"hovercard-link-click\" data-octo-dimensions=\"link_type:self\" href=\"https://github.com/gentlementlegen\"&gt;@gentlementlegen&lt;/a&gt;           &lt;/h6&gt;         &lt;/b&gt;       &lt;/summary&gt;       &lt;h6 dir=\"auto\"&gt;Contributions Overview&lt;/h6&gt;       &lt;table role=\"table\"&gt;         &lt;thead&gt;           &lt;tr&gt;             &lt;th&gt;View&lt;/th&gt;             &lt;th&gt;Contribution&lt;/th&gt;             &lt;th&gt;Count&lt;/th&gt;             &lt;th&gt;Reward&lt;/th&gt;           &lt;/tr&gt;         &lt;/thead&gt;         &lt;tbody&gt;                      &lt;tr&gt;             &lt;td&gt;Issue&lt;/td&gt;             &lt;td&gt;Specification&lt;/td&gt;             &lt;td&gt;1&lt;/td&gt;             &lt;td&gt;0.1&lt;/td&gt;           &lt;/tr&gt;           &lt;tr&gt;             &lt;td&gt;Issue&lt;/td&gt;             &lt;td&gt;Comment&lt;/td&gt;             &lt;td&gt;7&lt;/td&gt;             &lt;td&gt;0.18&lt;/td&gt;           &lt;/tr&gt;         &lt;/tbody&gt;       &lt;/table&gt;       &lt;h6 dir=\"auto\"&gt;Conversation Incentives&lt;/h6&gt;       &lt;table role=\"table\"&gt;         &lt;thead&gt;           &lt;tr&gt;             &lt;th&gt;Comment&lt;/th&gt;             &lt;th&gt;Formatting&lt;/th&gt;             &lt;th&gt;Relevance&lt;/th&gt;             &lt;th&gt;Reward&lt;/th&gt;           &lt;/tr&gt;         &lt;/thead&gt;         &lt;tbody&gt;                      &lt;tr&gt;             &lt;td&gt;               &lt;h6 dir=\"auto\"&gt;                 &lt;a href=\"https://github.com/Meniole/bot/issues/3\" data-hovercard-type=\"issue\" data-hovercard-url=\"/Meniole/bot/issues/3/hovercard\"&gt;issue 2&lt;/a&gt;               &lt;/h6&gt;             &lt;/td&gt;             &lt;td&gt;             &lt;details&gt;               &lt;summary&gt;                 0.2               &lt;/summary&gt;               &lt;pre class=\"notranslate\"&gt;p:\r\n  count: 2\r\n  score: 1\r\n&lt;/pre&gt;              &lt;/details&gt;             &lt;/td&gt;             &lt;td&gt;0.5&lt;/td&gt;             &lt;td&gt;0.1&lt;/td&gt;           &lt;/tr&gt;           &lt;tr&gt;             &lt;td&gt;               &lt;h6 dir=\"auto\"&gt;                 &lt;a href=\"https://github.com/Meniole/bot/issues/3#issuecomment-2076607863\" data-hovercard-type=\"issue\" data-hovercard-url=\"/Meniole/bot/issues/3/hovercard\"&gt;test&lt;/a&gt;               &lt;/h6&gt;             &lt;/td&gt;             &lt;td&gt;             &lt;details&gt;               &lt;summary&gt;                 0.2               &lt;/summary&gt;               &lt;pre class=\"notranslate\"&gt;p:\r\n  count: 1\r\n  score: 1\r\n&lt;/pre&gt;              &lt;/details&gt;             &lt;/td&gt;             &lt;td&gt;-&lt;/td&gt;             &lt;td&gt;-&lt;/td&gt;           &lt;/tr&gt;           &lt;tr&gt;             &lt;td&gt;               &lt;h6 dir=\"auto\"&gt;                 &lt;a href=\"https://github.com/Meniole/bot/issues/3#issuecomment-2076628437\" data-hovercard-type=\"issue\" data-hovercard-url=\"/Meniole/bot/issues/3/hovercard\"&gt;```hey```&lt;/a&gt;               &lt;/h6&gt;             &lt;/td&gt;             &lt;td&gt;             &lt;details&gt;               &lt;summary&gt;                 0.4               &lt;/summary&gt;               &lt;pre class=\"notranslate\"&gt;p:\r\n  count: 1\r\n  score: 1\r\ncode:\r\n  count: 1\r\n  score: 1\r\n&lt;/pre&gt;              &lt;/details&gt;             &lt;/td&gt;             &lt;td&gt;-&lt;/td&gt;             &lt;td&gt;-&lt;/td&gt;           &lt;/tr&gt;           &lt;tr&gt;             &lt;td&gt;               &lt;h6 dir=\"auto\"&gt;                 &lt;a href=\"https://github.com/Meniole/bot/issues/3#issuecomment-2076628605\" data-hovercard-type=\"issue\" data-hovercard-url=\"/Meniole/bot/issues/3/hovercard\"&gt;``` heyo ```&lt;/a&gt;               &lt;/h6&gt;             &lt;/td&gt;             &lt;td&gt;             &lt;details&gt;               &lt;summary&gt;                 0.4               &lt;/summary&gt;               &lt;pre class=\"notranslate\"&gt;p:\r\n  count: 1\r\n  score: 1\r\ncode:\r\n  count: 1\r\n  score: 1\r\n&lt;/pre&gt;              &lt;/details&gt;             &lt;/td&gt;             &lt;td&gt;-&lt;/td&gt;             &lt;td&gt;-&lt;/td&gt;           &lt;/tr&gt;           &lt;tr&gt;             &lt;td&gt;               &lt;h6 dir=\"auto\"&gt;                 &lt;a href=\"https://github.com/Meniole/bot/issues/3#issuecomment-2076632071\" data-hovercard-type=\"issue\" data-hovercard-url=\"/Meniole/bot/issues/3/hovercard\"&gt;gr&lt;/a&gt;               &lt;/h6&gt;             &lt;/td&gt;             &lt;td&gt;             &lt;details&gt;               &lt;summary&gt;                 0.2               &lt;/summary&gt;               &lt;pre class=\"notranslate\"&gt;p:\r\n  count: 1\r\n  score: 1\r\n&lt;/pre&gt;              &lt;/details&gt;             &lt;/td&gt;             &lt;td&gt;-&lt;/td&gt;             &lt;td&gt;-&lt;/td&gt;           &lt;/tr&gt;           &lt;tr&gt;             &lt;td&gt;               &lt;h6 dir=\"auto\"&gt;                 &lt;a href=\"https://github.com/Meniole/bot/issues/3#issuecomment-2076960228\" data-hovercard-type=\"issue\" data-hovercard-url=\"/Meniole/bot/issues/3/hovercard\"&gt;te&lt;/a&gt;               &lt;/h6&gt;             &lt;/td&gt;             &lt;td&gt;             &lt;details&gt;               &lt;summary&gt;                 0.2               &lt;/summary&gt;               &lt;pre class=\"notranslate\"&gt;p:\r\n  count: 1\r\n  score: 1\r\n&lt;/pre&gt;              &lt;/details&gt;             &lt;/td&gt;             &lt;td&gt;-&lt;/td&gt;             &lt;td&gt;-&lt;/td&gt;           &lt;/tr&gt;           &lt;tr&gt;             &lt;td&gt;               &lt;h6 dir=\"auto\"&gt;                 &lt;a href=\"https://github.com/Meniole/bot/issues/3#issuecomment-2076964178\" data-hovercard-type=\"issue\" data-hovercard-url=\"/Meniole/bot/issues/3/hovercard\"&gt;fwe&lt;/a&gt;               &lt;/h6&gt;             &lt;/td&gt;             &lt;td&gt;             &lt;details&gt;               &lt;summary&gt;                 0.2               &lt;/summary&gt;               &lt;pre class=\"notranslate\"&gt;p:\r\n  count: 1\r\n  score: 1\r\n&lt;/pre&gt;              &lt;/details&gt;             &lt;/td&gt;             &lt;td&gt;-&lt;/td&gt;             &lt;td&gt;-&lt;/td&gt;           &lt;/tr&gt;           &lt;tr&gt;             &lt;td&gt;               &lt;h6 dir=\"auto\"&gt;                 &lt;a href=\"https://github.com/Meniole/bot/issues/3#issuecomment-2076972544\" data-hovercard-type=\"issue\" data-hovercard-url=\"/Meniole/bot/issues/3/hovercard\"&gt;te&lt;/a&gt;               &lt;/h6&gt;             &lt;/td&gt;             &lt;td&gt;             &lt;details&gt;               &lt;summary&gt;                 0.2               &lt;/summary&gt;               &lt;pre class=\"notranslate\"&gt;p:\r\n  count: 1\r\n  score: 1\r\n&lt;/pre&gt;              &lt;/details&gt;             &lt;/td&gt;             &lt;td&gt;0.9&lt;/td&gt;             &lt;td&gt;0.18&lt;/td&gt;           &lt;/tr&gt;         &lt;/tbody&gt;       &lt;/table&gt;     &lt;/details&gt;\r\n      &lt;/td&gt;\r\n    &lt;/tr&gt;\r\n  &lt;/tbody&gt;\r\n&lt;/table&gt;\r\n&lt;/task-lists&gt;\r\n[😂](https://emojipedia.org/face-with-tears-of-joy)\r\n- elem 1\r\n- elem 2",
-        "url": "https://github.com/ubiquibot/comment-incentives/pull/25#issuecomment-1949196678",
-        "type": "PULL_COLLABORATOR",
-        "score": {
-          "reward": 61.74,
-          "formatting": {
-            "content": {
-              "p": {
-                "regex": {
-                  "\\b\\w+\\b": {
-                    "wordCount": 437,
-                    "wordValue": 0.1
-                  }
-                },
-                "score": 1,
-                "elementCount": 38
-              },
-              "code": {
-                "regex": {
-                  "\\b\\w+\\b": {
-                    "wordCount": 2,
-                    "wordValue": 0.1
-                  }
-                },
-                "score": 1,
-                "elementCount": 2
-              },
-              "a": {
-                "regex": {
-                  "\\b\\w+\\b": {
-                    "wordCount": 0,
-                    "wordValue": 0.1
-                  }
-                },
-                "score": 1,
-                "elementCount": 1
-              },
-              "ul": {
-                "regex": {
-                  "\\b\\w+\\b": {
-                    "wordCount": 0,
-                    "wordValue": 0.1
-                  }
-                },
-                "score": 1,
-                "elementCount": 1
-              },
-              "li": {
-                "regex": {
-                  "\\b\\w+\\b": {
-                    "wordCount": 0,
-                    "wordValue": 0.1
-                  }
-                },
-                "score": 1,
-                "elementCount": 2
-              }
-            },
-            "multiplier": 1,
-            "result": 61.74
-          },
-          "relevance": 1
-        }
-      }
-    ],
-    "permitUrl": "https://pay.ubq.fi?claim=W3sidHlwZSI6ImVyYzIwLXBlcm1pdCIsInBlcm1pdCI6eyJwZXJtaXR0ZWQiOnsidG9rZW4iOiIweGU5MUQxNTNFMGI0MTUxOEEyQ2U4RGQzRDc5NDRGYTg2MzQ2M2E5N2QiLCJhbW91bnQiOiI5NzAyODAwMDAwMDAwMDAwMDAwMCJ9LCJub25jZSI6IjMzOTI5NDE3NjI3OTM5NzU1OTMxNzgxMTE1NjU5ODM3OTc0NzU4OTQwMzc0OTU0MDQxMzEyODYzODI3ODA0MTE2ODc3MDgzNTI4ODgiLCJkZWFkbGluZSI6IjU3ODk2MDQ0NjE4NjU4MDk3NzExNzg1NDkyNTA0MzQzOTUzOTI2NjM0OTkyMzMyODIwMjgyMDE5NzI4NzkyMDAzOTU2NTY0ODE5OTY3In0sInRyYW5zZmVyRGV0YWlscyI6eyJ0byI6IjB4NEQwNzA0ZjQwMEQ1N0JhOTNlRWE4ODc2NUMzRmNEQkQ4MjZkQ0ZjNCIsInJlcXVlc3RlZEFtb3VudCI6Ijk3MDI4MDAwMDAwMDAwMDAwMDAwIn0sIm93bmVyIjoiMHhkOTUzMEYzZmJCRWExMWJlRDAxREMwOUU3OTMxOGYyZjIwMjIzNzE2Iiwic2lnbmF0dXJlIjoiMHgwMDgzMjA3MmFlNjg4NWRkN2M2ZjVhNDE3ZDUxYjRhZjNhMGQxZDFiMDI2ZGEyOGFlZDVlMjQ3OGQ2ZGFkNDllM2Y5MmJhOGIxNmRlNTc0Mjk5NzIxNDk2MjQ4YWQyYzZhODE4MDMyNTQzYTI4NDE2NzU0MWRjMTA3YzBhYzBlYzFiIiwibmV0d29ya0lkIjoxMDB9XQ=="
-  }
-}
--->
-=======
 > [!NOTE]
 > This output has been truncated due to the comment length limit.
 
-<details>       <summary>         <b>           <h3>             <a href="https://pay.ubq.fi?claim=W3sidHlwZSI6ImVyYzIwLXBlcm1pdCIsInBlcm1pdCI6eyJwZXJtaXR0ZWQiOnsidG9rZW4iOiIweGU5MUQxNTNFMGI0MTUxOEEyQ2U4RGQzRDc5NDRGYTg2MzQ2M2E5N2QiLCJhbW91bnQiOiI2MTE0NTkwMDAwMDAwMDAwMDAwMDAifSwibm9uY2UiOiI4MzA3NjQzNzQ0NjQ5OTU4OTMwNDYxMTEyODk2MzkxNjcxMDEwNjg4NjEwMjQzNjAyMzg4MTUyMDA1ODM0NjgwMDU3ODc1NDQwMTc1NSIsImRlYWRsaW5lIjoiNTc4OTYwNDQ2MTg2NTgwOTc3MTE3ODU0OTI1MDQzNDM5NTM5MjY2MzQ5OTIzMzI4MjAyODIwMTk3Mjg3OTIwMDM5NTY1NjQ4MTk5NjcifSwidHJhbnNmZXJEZXRhaWxzIjp7InRvIjoiMHg0RDA3MDRmNDAwRDU3QmE5M2VFYTg4NzY1QzNGY0RCRDgyNmRDRmM0IiwicmVxdWVzdGVkQW1vdW50IjoiNjExNDU5MDAwMDAwMDAwMDAwMDAwIn0sIm93bmVyIjoiMHhkOTUzMEYzZmJCRWExMWJlRDAxREMwOUU3OTMxOGYyZjIwMjIzNzE2Iiwic2lnbmF0dXJlIjoiMHgxNGNjYzk3MDRkYTIxNzBjZjRiMmMzOTMyNjk5N2E0NzBhZmJhN2FhN2RlNzJkNDU0ZWRjMjY3ZjZmODY1ODkzMWMxNzRiYTNiNmM2ZDgxMWMzZmRkOTQxMjJkOTgyNzkwNmU1MWRkMDUyMGIyZWVhMWM2NjdlYWIzMmJmMTQxMjFiIiwibmV0d29ya0lkIjoxMDB9XQ==" target="_blank" rel="noopener">               [ 611.459 WXDAI ]             </a>           </h3>           <h6>             @gentlementlegen           </h6>         </b>       </summary>       <h6>Contributions Overview</h6>       <table>         <thead>           <tr>             <th>View</th>             <th>Contribution</th>             <th>Count</th>             <th>Reward</th>           </tr>         </thead>         <tbody>                      <tr>             <td>Issue</td>             <td>Task</td>             <td>1</td>             <td>400</td>           </tr>           <tr>             <td>Issue</td>             <td>Specification</td>             <td>1</td>             <td>5.34</td>           </tr>           <tr>             <td>Issue</td>             <td>Comment</td>             <td>9</td>             <td>66.672</td>           </tr>           <tr>             <td>Review</td>             <td>Comment</td>             <td>25</td>             <td>139.447</td>           </tr>         </tbody>       </table>            </details><details>       <summary>         <b>           <h3>             <a href="https://pay.ubq.fi?claim=W3sidHlwZSI6ImVyYzIwLXBlcm1pdCIsInBlcm1pdCI6eyJwZXJtaXR0ZWQiOnsidG9rZW4iOiIweGU5MUQxNTNFMGI0MTUxOEEyQ2U4RGQzRDc5NDRGYTg2MzQ2M2E5N2QiLCJhbW91bnQiOiI2NTA3MDAwMDAwMDAwMDAwMDAwMCJ9LCJub25jZSI6IjMzOTI5NDE3NjI3OTM5NzU1OTMxNzgxMTE1NjU5ODM3OTc0NzU4OTQwMzc0OTU0MDQxMzEyODYzODI3ODA0MTE2ODc3MDgzNTI4ODgiLCJkZWFkbGluZSI6IjU3ODk2MDQ0NjE4NjU4MDk3NzExNzg1NDkyNTA0MzQzOTUzOTI2NjM0OTkyMzMyODIwMjgyMDE5NzI4NzkyMDAzOTU2NTY0ODE5OTY3In0sInRyYW5zZmVyRGV0YWlscyI6eyJ0byI6IjB4NEQwNzA0ZjQwMEQ1N0JhOTNlRWE4ODc2NUMzRmNEQkQ4MjZkQ0ZjNCIsInJlcXVlc3RlZEFtb3VudCI6IjY1MDcwMDAwMDAwMDAwMDAwMDAwIn0sIm93bmVyIjoiMHhkOTUzMEYzZmJCRWExMWJlRDAxREMwOUU3OTMxOGYyZjIwMjIzNzE2Iiwic2lnbmF0dXJlIjoiMHg3Y2I3M2FjODhlMWM2YjMyZDIwZDU5ZjZjYTgwNzU3OTkxZThlMjQ4YTg2ZWZiMDcyM2E3OTkwYTQxYzZhYWEzNTMxMTM4ZDQ1MDUyODE4OWU5N2IyOTRjYTQ4NTlhYTNiMTU4ZThlNjNjODVkMDJhMDNhZWNjYzNlNDVhNzZjMzFjIiwibmV0d29ya0lkIjoxMDB9XQ==" target="_blank" rel="noopener">               [ 65.07 WXDAI ]             </a>           </h3>           <h6>             @0x4007           </h6>         </b>       </summary>       <h6>Contributions Overview</h6>       <table>         <thead>           <tr>             <th>View</th>             <th>Contribution</th>             <th>Count</th>             <th>Reward</th>           </tr>         </thead>         <tbody>                      <tr>             <td>Issue</td>             <td>Comment</td>             <td>9</td>             <td>42.992</td>           </tr>           <tr>             <td>Review</td>             <td>Comment</td>             <td>23</td>             <td>22.078</td>           </tr>         </tbody>       </table>            </details><details>       <summary>         <b>           <h3>             <a href="undefined" target="_blank" rel="noopener">               [ 4.287 WXDAI ]             </a>           </h3>           <h6>             @whilefoo           </h6>         </b>       </summary>       <h6>Contributions Overview</h6>       <table>         <thead>           <tr>             <th>View</th>             <th>Contribution</th>             <th>Count</th>             <th>Reward</th>           </tr>         </thead>         <tbody>                      <tr>             <td>Issue</td>             <td>Comment</td>             <td>1</td>             <td>1.648</td>           </tr>           <tr>             <td>Review</td>             <td>Comment</td>             <td>11</td>             <td>2.639</td>           </tr>         </tbody>       </table>            </details>
->>>>>>> 30fed266
+<details>       <summary>         <b>           <h3>             <a href="https://pay.ubq.fi?claim=W3sidHlwZSI6ImVyYzIwLXBlcm1pdCIsInBlcm1pdCI6eyJwZXJtaXR0ZWQiOnsidG9rZW4iOiIweGU5MUQxNTNFMGI0MTUxOEEyQ2U4RGQzRDc5NDRGYTg2MzQ2M2E5N2QiLCJhbW91bnQiOiI2MTE0NTkwMDAwMDAwMDAwMDAwMDAifSwibm9uY2UiOiI4MzA3NjQzNzQ0NjQ5OTU4OTMwNDYxMTEyODk2MzkxNjcxMDEwNjg4NjEwMjQzNjAyMzg4MTUyMDA1ODM0NjgwMDU3ODc1NDQwMTc1NSIsImRlYWRsaW5lIjoiNTc4OTYwNDQ2MTg2NTgwOTc3MTE3ODU0OTI1MDQzNDM5NTM5MjY2MzQ5OTIzMzI4MjAyODIwMTk3Mjg3OTIwMDM5NTY1NjQ4MTk5NjcifSwidHJhbnNmZXJEZXRhaWxzIjp7InRvIjoiMHg0RDA3MDRmNDAwRDU3QmE5M2VFYTg4NzY1QzNGY0RCRDgyNmRDRmM0IiwicmVxdWVzdGVkQW1vdW50IjoiNjExNDU5MDAwMDAwMDAwMDAwMDAwIn0sIm93bmVyIjoiMHhkOTUzMEYzZmJCRWExMWJlRDAxREMwOUU3OTMxOGYyZjIwMjIzNzE2Iiwic2lnbmF0dXJlIjoiMHgxNGNjYzk3MDRkYTIxNzBjZjRiMmMzOTMyNjk5N2E0NzBhZmJhN2FhN2RlNzJkNDU0ZWRjMjY3ZjZmODY1ODkzMWMxNzRiYTNiNmM2ZDgxMWMzZmRkOTQxMjJkOTgyNzkwNmU1MWRkMDUyMGIyZWVhMWM2NjdlYWIzMmJmMTQxMjFiIiwibmV0d29ya0lkIjoxMDB9XQ==" target="_blank" rel="noopener">               [ 611.459 WXDAI ]             </a>           </h3>           <h6>             @gentlementlegen           </h6>         </b>       </summary>       <h6>Contributions Overview</h6>       <table>         <thead>           <tr>             <th>View</th>             <th>Contribution</th>             <th>Count</th>             <th>Reward</th>           </tr>         </thead>         <tbody>                      <tr>             <td>Issue</td>             <td>Task</td>             <td>1</td>             <td>400</td>           </tr>           <tr>             <td>Issue</td>             <td>Specification</td>             <td>1</td>             <td>5.34</td>           </tr>           <tr>             <td>Issue</td>             <td>Comment</td>             <td>9</td>             <td>66.672</td>           </tr>           <tr>             <td>Review</td>             <td>Comment</td>             <td>25</td>             <td>139.447</td>           </tr>         </tbody>       </table>            </details><details>       <summary>         <b>           <h3>             <a href="https://pay.ubq.fi?claim=W3sidHlwZSI6ImVyYzIwLXBlcm1pdCIsInBlcm1pdCI6eyJwZXJtaXR0ZWQiOnsidG9rZW4iOiIweGU5MUQxNTNFMGI0MTUxOEEyQ2U4RGQzRDc5NDRGYTg2MzQ2M2E5N2QiLCJhbW91bnQiOiI2NTA3MDAwMDAwMDAwMDAwMDAwMCJ9LCJub25jZSI6IjMzOTI5NDE3NjI3OTM5NzU1OTMxNzgxMTE1NjU5ODM3OTc0NzU4OTQwMzc0OTU0MDQxMzEyODYzODI3ODA0MTE2ODc3MDgzNTI4ODgiLCJkZWFkbGluZSI6IjU3ODk2MDQ0NjE4NjU4MDk3NzExNzg1NDkyNTA0MzQzOTUzOTI2NjM0OTkyMzMyODIwMjgyMDE5NzI4NzkyMDAzOTU2NTY0ODE5OTY3In0sInRyYW5zZmVyRGV0YWlscyI6eyJ0byI6IjB4NEQwNzA0ZjQwMEQ1N0JhOTNlRWE4ODc2NUMzRmNEQkQ4MjZkQ0ZjNCIsInJlcXVlc3RlZEFtb3VudCI6IjY1MDcwMDAwMDAwMDAwMDAwMDAwIn0sIm93bmVyIjoiMHhkOTUzMEYzZmJCRWExMWJlRDAxREMwOUU3OTMxOGYyZjIwMjIzNzE2Iiwic2lnbmF0dXJlIjoiMHg3Y2I3M2FjODhlMWM2YjMyZDIwZDU5ZjZjYTgwNzU3OTkxZThlMjQ4YTg2ZWZiMDcyM2E3OTkwYTQxYzZhYWEzNTMxMTM4ZDQ1MDUyODE4OWU5N2IyOTRjYTQ4NTlhYTNiMTU4ZThlNjNjODVkMDJhMDNhZWNjYzNlNDVhNzZjMzFjIiwibmV0d29ya0lkIjoxMDB9XQ==" target="_blank" rel="noopener">               [ 65.07 WXDAI ]             </a>           </h3>           <h6>             @0x4007           </h6>         </b>       </summary>       <h6>Contributions Overview</h6>       <table>         <thead>           <tr>             <th>View</th>             <th>Contribution</th>             <th>Count</th>             <th>Reward</th>           </tr>         </thead>         <tbody>                      <tr>             <td>Issue</td>             <td>Comment</td>             <td>9</td>             <td>42.992</td>           </tr>           <tr>             <td>Review</td>             <td>Comment</td>             <td>23</td>             <td>22.078</td>           </tr>         </tbody>       </table>            </details><details>       <summary>         <b>           <h3>             <a href="undefined" target="_blank" rel="noopener">               [ 4.287 WXDAI ]             </a>           </h3>           <h6>             @whilefoo           </h6>         </b>       </summary>       <h6>Contributions Overview</h6>       <table>         <thead>           <tr>             <th>View</th>             <th>Contribution</th>             <th>Count</th>             <th>Reward</th>           </tr>         </thead>         <tbody>                      <tr>             <td>Issue</td>             <td>Comment</td>             <td>1</td>             <td>1.648</td>           </tr>           <tr>             <td>Review</td>             <td>Comment</td>             <td>11</td>             <td>2.639</td>           </tr>         </tbody>       </table>            </details>